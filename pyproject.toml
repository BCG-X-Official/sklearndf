--- conflicted
+++ resolved
@@ -17,13 +17,8 @@
     "gamma-pytools  ~=2.1rc",
     "numpy          >=1.21,<1.24a",  # cannot use ~= due to conda bug
     "packaging      >=20",
-<<<<<<< HEAD
-    "pandas         >=1.0,<2a",  # cannot use ~= due to conda bug
+    "pandas         >=1",
     "scikit-learn   >=0.24,<1.3a",
-=======
-    "pandas         >=1",
-    "scikit-learn   >=0.21,<1.2a",
->>>>>>> a06b0210
     "scipy          ~=1.4",
 ]
 
@@ -93,11 +88,7 @@
 [build.matrix.max]
 # direct requirements of sklearndf
 boruta         = "~=0.3"
-<<<<<<< HEAD
 gamma-pytools  = "~=2.1rc"
-=======
-gamma-pytools  = "~=2.0,>=2.0.6"
->>>>>>> a06b0210
 lightgbm       = "~=3.3"
 numpy          = ">=1.23,<1.24a"  # cannot use ~= due to conda bug
 packaging      = ">=20"
