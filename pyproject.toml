--- conflicted
+++ resolved
@@ -74,11 +74,7 @@
 numpy          = "==1.16.6"  # cannot use ~= due to conda bug
 pandas         = "~=0.24.2"
 packaging      = "~=20.9"
-<<<<<<< HEAD
 python         = ">=3.7,<3.8a"    # cannot use ~= due to conda bug
-=======
-python         = ">=3.6.15,<3.7a"    # cannot use ~= due to conda bug
->>>>>>> 5414da6f
 scikit-learn   = "~=0.21.0"
 scipy          = "~=1.2.1"
 # additional minimum requirements of gamma-pytools
@@ -93,13 +89,8 @@
 lightgbm       = "~=3.2"
 numpy          = ">=1.20,<2a"  # cannot use ~= due to conda bug
 packaging      = ">=20"
-<<<<<<< HEAD
-pandas         = "~=1.2"
-python         = ">=3.9,<4a"   # cannot use ~= due to conda bug
-=======
 pandas         = "~=1.4"
-python         = ">=3.8,<4a"   # cannot use ~= due to conda bug
->>>>>>> 5414da6f
+python         = ">=3.8.10,<4a"   # cannot use ~= due to conda bug
 scikit-learn   = "~=0.24.2"
 scipy          = "~=1.6"
 # additional maximum requirements of gamma-pytools
