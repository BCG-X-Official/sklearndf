--- conflicted
+++ resolved
@@ -17,20 +17,11 @@
     "boruta         ~=0.3",
     "gamma-pytools  ~=1.2",
     "lightgbm       ~=3.0",
-<<<<<<< HEAD
     "numpy          >=1.16,<2a",  # cannot use ~= due to conda bug
     "packaging      >=20",
     "pandas         >=0.24,<2a",  # cannot use ~= due to conda bug
     "scikit-learn   >=0.21,<0.25a",
     "scipy          ~=1.2",
-=======
-    "numpy          >=1.16,<2a",
-    "packaging      ==20.*",
-    "pandas         >=0.24,<2a",
-    "scikit-learn   >=0.21,<0.24a",
-    # scipy 1.6 conflicts with scikit-learn versions before 0.24, so we pin it to <1.6
-    "scipy          >=1.2,<1.6a",
->>>>>>> f5d8848e
 ]
 
 requires-python = ">=3.6,<4a"
@@ -97,19 +88,11 @@
 gamma-pytools  = "~=1.2"
 lightgbm       = "~=3.2"
 numpy          = ">=1.20,<2a"  # cannot use ~= due to conda bug
-<<<<<<< HEAD
 packaging      = ">=20"
-pandas         = "~=1.2"
+pandas         = "~=1.4"
 python         = ">=3.8,<4a"   # cannot use ~= due to conda bug
 scikit-learn   = "~=0.24.2"
 scipy          = "~=1.6"
-=======
-packaging      = "~=20.9"
-pandas         = "~=1.4"
-python         = ">=3.8,<4a"  # cannot use ~= due to conda bug
-scikit-learn   = "~=0.23.2"
-scipy          = "~=1.5.3"
->>>>>>> f5d8848e
 # additional maximum requirements of gamma-pytools
 joblib         = "~=1.0"
 matplotlib     = "~=3.4"
