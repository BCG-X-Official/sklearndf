[build-system]
requires = ["flit_core >=2,<4"]
build-backend = "flit_core.buildapi"

[tool.flit.sdist]
exclude = [".idea", "tmp", "dist", ".tox", ".pytest_cache"]

[tool.flit.metadata]
module = "sklearndf"
author = "Boston Consulting Group (BCG)"
home-page = "https://github.com/BCG-Gamma/sklearndf"
description-file = "pypi_description.rst"
dist-name = "sklearndf"
license = "Apache Software License v2.0"

requires = [
<<<<<<< HEAD
    "boruta         ~=0.3",
    "gamma-pytools  ~=1.1",
    "lightgbm       ==3.*",
    "numpy          >=1.16,<1.21a",
    "packaging      ==20.*",
    "pandas         >=0.24,<2a",
=======
    # direct requirements of sklearndf
    "boruta         ~=0.3",
    "gamma-pytools  ~=1.0.2",
    "lightgbm       ~=3.0",
    "numpy          >=1.16,<1.21a",
    "packaging      >=20",
    "pandas         >=0.24,<1.3a",
>>>>>>> 5e969fb0
    "scikit-learn   >=0.21,<0.24a",
    "scipy          >=1.2,<1.6a",
]

<<<<<<< HEAD
requires-python = "~=3.6"
=======
requires-python = ">=3.6,<4a"
>>>>>>> 5e969fb0

classifiers = [
    "Development Status :: 5 - Production/Stable",
    "Intended Audience :: Science/Research",
    "License :: OSI Approved :: Apache Software License",
    "Operating System :: MacOS",
    "Operating System :: Microsoft :: Windows",
    "Operating System :: POSIX :: Linux",
    "Operating System :: Unix",
    "Programming Language :: Python",
    "Programming Language :: Python :: 3",
    "Programming Language :: Python :: 3.6",
    "Programming Language :: Python :: 3.7",
    "Programming Language :: Python :: 3.8",
    "Topic :: Scientific/Engineering",
]

[tool.flit.metadata.requires-extra]
testing = [
    "pytest ~= 5.2",
    "pytest-cov ~= 2.8",
    "flake8 ~= 3.8",
    "flake8-comprehensions ~= 3.2",
    "isort ~= 5.5",
]
docs = [
    "sphinx == 3.4.*",
    "sphinx-autodoc-typehints == 1.11.*",
    "pydata-sphinx-theme == 0.4.*",
    "jinja2 ~= 2.11",
    "nbsphinx == 0.7.*",
    "jupyter == 1.*",
    "docutils == 0.16.*",
    "xlrd ~= 1.2",
    "m2r == 0.2.*"
]

[tool.flit.metadata.urls]
Documentation = "https://bcg-gamma.github.io/sklearndf/"
Repository = "https://github.com/BCG-Gamma/sklearndf"

[build.matrix.min]
# direct requirements of sklearndf
<<<<<<< HEAD
boruta         = "=0.3.*"
gamma-pytools  = "=1.1.*"
lightgbm       = "=3.0.*"
numpy          = "=1.16.*"
pandas         = "=0.24.*"
python         = "=3.6.*"
scikit-learn   = "=0.21.*"
scipy          = "=1.2.*"
# additional requirements of gamma-pytools
joblib         = "=0.14.*"
matplotlib     = "=3.0.*"
typing_inspect = "=0.4.*"
=======
boruta         = "~=0.3.0"
gamma-pytools  = "~=1.0.2"
lightgbm       = "~=3.0.0"
numpy          = ">=1.16.6,<1.17a"  # cannot use ~= due to conda bug
pandas         = "~=0.24.2"
packaging      = "~=20.9"
python         = ">=3.6.8,<3.7a"  # cannot use ~= due to conda bug
scikit-learn   = "~=0.21.0"
scipy          = "~=1.2.1"
# additional minimum requirements of gamma-pytools
joblib         = "~=0.13.0"
matplotlib     = "~=3.0.3"
typing_inspect = "~=0.4.0"
>>>>>>> 5e969fb0

[build.matrix.max]
# direct requirements of sklearndf
boruta         = "~=0.3"
<<<<<<< HEAD
gamma-pytools  = "~=1.1"
lightgbm       = "~=3.2"
numpy          = "=1.20.*"
pandas         = "~=1.2"
python         = "=3.8.*"
scikit-learn   = "=0.23.*"
scipy          = "=1.5.*"
# additional requirements of gamma-pytools
joblib         = "=1.*"
matplotlib     = "~=3.3"
typing_inspect = "~=0.6"
=======
gamma-pytools  = "~=1.0.2"
lightgbm       = "~=3.2"
numpy          = ">=1.20,<2a"  # cannot use ~= due to conda bug
packaging      = "~=20.9"
pandas         = "~=1.2"
python         = ">=3.8,<4a"  # cannot use ~= due to conda bug
scikit-learn   = "~=0.23.2"
scipy          = "~=1.5.3"
# additional maximum requirements of gamma-pytools
joblib         = "~=1.0"
matplotlib     = "~=3.3"
typing_inspect = "~=0.6.0"
>>>>>>> 5e969fb0

[tool.black]
# quiet = "True"
line-length = 88
target_version = ['py36']
include = '\.pyi?$'
exclude = '''
(
  /(
      \.eggs         # exclude a few common directories in the
    | \.git          # root of the project
    | \.hg
    | \.mypy_cache
    | \.tox
    | \.venv
    | data
    | docs
    | notebooks
    | sphinx
  )/
)
'''<|MERGE_RESOLUTION|>--- conflicted
+++ resolved
@@ -14,31 +14,18 @@
 license = "Apache Software License v2.0"
 
 requires = [
-<<<<<<< HEAD
+    # direct requirements of sklearndf
     "boruta         ~=0.3",
     "gamma-pytools  ~=1.1",
-    "lightgbm       ==3.*",
+    "lightgbm       ~=3.0",
     "numpy          >=1.16,<1.21a",
     "packaging      ==20.*",
     "pandas         >=0.24,<2a",
-=======
-    # direct requirements of sklearndf
-    "boruta         ~=0.3",
-    "gamma-pytools  ~=1.0.2",
-    "lightgbm       ~=3.0",
-    "numpy          >=1.16,<1.21a",
-    "packaging      >=20",
-    "pandas         >=0.24,<1.3a",
->>>>>>> 5e969fb0
     "scikit-learn   >=0.21,<0.24a",
     "scipy          >=1.2,<1.6a",
 ]
 
-<<<<<<< HEAD
-requires-python = "~=3.6"
-=======
 requires-python = ">=3.6,<4a"
->>>>>>> 5e969fb0
 
 classifiers = [
     "Development Status :: 5 - Production/Stable",
@@ -65,15 +52,15 @@
     "isort ~= 5.5",
 ]
 docs = [
-    "sphinx == 3.4.*",
-    "sphinx-autodoc-typehints == 1.11.*",
-    "pydata-sphinx-theme == 0.4.*",
+    "sphinx ~= 3.4.0",
+    "sphinx-autodoc-typehints ~= 1.11.0",
+    "pydata-sphinx-theme ~= 0.4.0",
     "jinja2 ~= 2.11",
-    "nbsphinx == 0.7.*",
-    "jupyter == 1.*",
-    "docutils == 0.16.*",
+    "nbsphinx ~= 0.7.0",
+    "jupyter ~= 1.0",
+    "docutils ~= 0.16.0",
     "xlrd ~= 1.2",
-    "m2r == 0.2.*"
+    "m2r ~= 0.2.0"
 ]
 
 [tool.flit.metadata.urls]
@@ -82,22 +69,8 @@
 
 [build.matrix.min]
 # direct requirements of sklearndf
-<<<<<<< HEAD
-boruta         = "=0.3.*"
-gamma-pytools  = "=1.1.*"
-lightgbm       = "=3.0.*"
-numpy          = "=1.16.*"
-pandas         = "=0.24.*"
-python         = "=3.6.*"
-scikit-learn   = "=0.21.*"
-scipy          = "=1.2.*"
-# additional requirements of gamma-pytools
-joblib         = "=0.14.*"
-matplotlib     = "=3.0.*"
-typing_inspect = "=0.4.*"
-=======
 boruta         = "~=0.3.0"
-gamma-pytools  = "~=1.0.2"
+gamma-pytools  = "~=1.1.0"
 lightgbm       = "~=3.0.0"
 numpy          = ">=1.16.6,<1.17a"  # cannot use ~= due to conda bug
 pandas         = "~=0.24.2"
@@ -106,28 +79,14 @@
 scikit-learn   = "~=0.21.0"
 scipy          = "~=1.2.1"
 # additional minimum requirements of gamma-pytools
-joblib         = "~=0.13.0"
+joblib         = "~=0.14.0"
 matplotlib     = "~=3.0.3"
 typing_inspect = "~=0.4.0"
->>>>>>> 5e969fb0
 
 [build.matrix.max]
 # direct requirements of sklearndf
 boruta         = "~=0.3"
-<<<<<<< HEAD
 gamma-pytools  = "~=1.1"
-lightgbm       = "~=3.2"
-numpy          = "=1.20.*"
-pandas         = "~=1.2"
-python         = "=3.8.*"
-scikit-learn   = "=0.23.*"
-scipy          = "=1.5.*"
-# additional requirements of gamma-pytools
-joblib         = "=1.*"
-matplotlib     = "~=3.3"
-typing_inspect = "~=0.6"
-=======
-gamma-pytools  = "~=1.0.2"
 lightgbm       = "~=3.2"
 numpy          = ">=1.20,<2a"  # cannot use ~= due to conda bug
 packaging      = "~=20.9"
@@ -139,7 +98,6 @@
 joblib         = "~=1.0"
 matplotlib     = "~=3.3"
 typing_inspect = "~=0.6.0"
->>>>>>> 5e969fb0
 
 [tool.black]
 # quiet = "True"
