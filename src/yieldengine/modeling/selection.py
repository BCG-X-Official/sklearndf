from copy import deepcopy
from typing import *

import pandas as pd
from sklearn.base import BaseEstimator, TransformerMixin
from sklearn.model_selection import GridSearchCV
from sklearn.pipeline import FeatureUnion, Pipeline
from yieldengine.loading.sample import Sample

BEST_MODEL_RANK = 0


class Model(NamedTuple):
    estimator: BaseEstimator
    parameter_grid: Dict[str, Any]


class RankedModel(NamedTuple):
    estimator: BaseEstimator
    parameters: Dict[str, Any]
    score: float
    rank: int


class ModelZoo:
<<<<<<< HEAD
    """
    Class to register models (of type: BaseEstimator) and parameter grids.
    """

    __slots__ = ["__models"]

    def __init__(self) -> None:
        """
        Initializes an empty model zoo.
        """
        self.__models = list()

    def add_model(
        self, estimator: BaseEstimator, parameter_grid: Dict[str, Any]
    ) -> "ModelZoo":
        """
        Add another model into this model zoo. Supports chaining.

        :param estimator: an estimator to add into the zoo
        :param parameter_grid: a parameter grid for the given estimator

        :return: the expanded model zoo
        """
        m = Model(estimator=estimator, parameter_grid=parameter_grid)
        self.__models.append(m)
        return self

    @property
    def models(self) -> List[Model]:
        """
        Property of ModelZoo

        :return: a list of :code:`yieldengine.modeling.selection.Model` instances
        """
        return self.__models
=======
    __slots__ = ["_models"]

    def __init__(self, models: Iterable[Model]) -> None:
        self._models = list(models)

    def models(self) -> Iterable[Model]:
        return iter(self._models)

    def __len__(self) -> int:
        return len(self._models)
>>>>>>> ea53729e


class Scoring:
    """
    Class for scoring related logic.
    """

    @staticmethod
    def default_ranking_scorer(mean_test_score, std_test_score) -> float:
        """
        The default scoring function to evaluate on top of GridSearchCV test scores,
        given by :code:`GridSearchCV.cv_results_`.

        Its output is used for ranking globally across the model zoo.
        
        :param mean_test_score: the mean test score across all folds for a (estimator,\
        parameters) combination
        :param std_test_score: the standard deviation of test scores across all folds \
        for a (estimator, parameters) combination

<<<<<<< HEAD
        :return: final score for a (estimator, parameters) combination
=======
        :param preprocessing: a scikit-learn Pipeline that should be used as a preprocessor
        :return None
>>>>>>> ea53729e
        """
        return mean_test_score - 2 * std_test_score


class ModelRanker:
    """
    Turns a model zoo along with

        - a (optional) pre-processing pipeline
        - a cross-validation instance
        - a scoring function
    into a scikit-learn pipeline.

    :param zoo: a model zoo
    :param preprocessing: a scikit-learn Pipeline that should be used as a \
    preprocessor (optional)
    :param cv: a cross validation object (i.e. CircularCrossValidator)
    :param scoring: a scorer to use when doing CV within GridSearch

    """

    def __init__(
        self, zoo: ModelZoo, preprocessing: Pipeline = None, cv=None, scoring=None
    ) -> None:
        self.__model_zoo = zoo
        self.__preprocessing = preprocessing
        self.__pipeline = None
        self.__cv = cv
        self.__scoring = scoring

        self.__searchers = searchers = self.__construct_searchers(zoo, cv, scoring)
        self.__pipeline = self.__construct_pipeline(preprocessing, searchers)

    @staticmethod
    def __construct_searchers(zoo: ModelZoo, cv, scoring) -> List[GridSearchCV]:
        searchers = list()

        for model in zoo.models():
            search = GridSearchCV(
                estimator=model.estimator,
                cv=cv,
                param_grid=model.parameter_grid,
                scoring=scoring,
                return_train_score=False,
                n_jobs=-1,
                refit=False,
            )
            searchers.append(search)

        return searchers

    @staticmethod
    def __construct_pipeline(
        preprocessing: Pipeline, estimators: List[BaseEstimator]
    ) -> Pipeline:

        # helper class to view a model (Estimator/GridSearchCV) as a Transformer:
        class ModelTransformer(TransformerMixin):
            def __init__(self, model) -> None:
                self.model = model

            def fit(self, *args, **kwargs) -> "ModelTransformer":
                self.model.fit(*args, **kwargs)
                return self

            def transform(self, X, **transform_params) -> pd.DataFrame:
                return pd.DataFrame(self.model.predict(X))

        # generate a list of (name, obj) tuples for all estimators (or GridSearchCV
        # objs.)
        #   name: simply e0, e1, e2, ...
        #   obj: the Estimator/GridSearchCV wrapped in a ModelTransformer() object,
        #   to be feature union compliant
        estimator_steps = [
            (f"e{i}", ModelTransformer(estimator))
            for i, estimator in enumerate(estimators)
        ]

        # with the above created list of ModelTransformers, create FeatureUnion()
        # benefit: can be evaluated in parallel and pre-processing is shared
        est_feature_union = (
            "estimators",
            FeatureUnion(transformer_list=estimator_steps),
        )

        # if pre-processing pipeline was given, insert it into the pipeline:
        if preprocessing is not None:
            return Pipeline([("preprocessing", preprocessing), est_feature_union])
        else:
            # if pre-processing pipeline was not given, create a minimal Pipeline
            # with just the estimators
            return Pipeline([est_feature_union])

    def run(
        self,
        sample: Sample,
        ranking_scorer: Callable = Scoring.default_ranking_scorer,
        refit=True,
    ) -> "ModelRanking":
        """
        Execute the pipeline with the given sample and return the ranking.

        :param sample: sample to fit pipeline to
        :param ranking_scorer: scoring function used for ranking across models
        :param refit: whether to refit estimators on whole dataset

        :return the created model ranking of type :code:`ModelRanking`

        """
        self.pipeline.fit(X=sample.features, y=sample.target)

        model_ranking = ModelRanking(ranker=self, ranking_scorer=ranking_scorer)

        if refit:
            # we build a new pipeline that fits all estimators (that have their params
            # already set), without CV and without GridSearching:
            refit_pipeline = self.__construct_pipeline(
                preprocessing=self.__preprocessing,
                estimators=[m.estimator for m in model_ranking],
            )
            # call fit on the new pipeline:
            refit_pipeline.fit(X=sample.features, y=sample.target)

        return model_ranking

    @property
<<<<<<< HEAD
    def pipeline(self):
        """
        Property of ModelRanker

        :return: the complete scikit-learn pipeline
        """
        return self.__pipeline

    @property
    def searchers(self):
        """
        Property of ModelRanker

        :return: the constructed GridSearchCV instances
        """
        return self.__searchers
=======
    def pipeline(self) -> Pipeline:
        return self.__pipeline

    def searchers(self) -> Iterable[Searcher]:
        return iter(self.__searchers)

    @property
    def model_zoo(self) -> ModelZoo:
        return self.__model_zoo
>>>>>>> ea53729e


class ModelRanking:
    """
    Turns the output of a ModelRanker into a ranked list of model instances, which we
    denote as the combination of (estimator, parameters). Each of these are captured
    using the `RankedModel` class.

    """

<<<<<<< HEAD
    def __init__(
        self,
        ranker: ModelRanker,
        ranking_scorer: Callable = Scoring.default_ranking_scorer,
    ):
=======
    # field names for Pandas results table
    F_MODEL_NAME = "model_name"
    F_ESTIMATOR = "estimator"
    F_ESTIMATOR_PARAMETERS = "params"
    F_FIT_TIME_MEAN = "mean_fit_time"
    F_TEST_SCORE_MEAN = "mean_test_score"
    F_TEST_SCORE_STD = "std_test_score"
    F_RANKING_SCORE = "final_score"

    def __init__(self, model_pipeline: ModelPipeline) -> None:
>>>>>>> ea53729e
        """
        Turn the output of a ModelRanker into a ModelRanking

        :param ranker: a ModelRanker that was executed
        :param ranking_scorer: (optional) a custom scoring function to score across the
        model zoo. The default is :code:`Scoring.default_ranking_scorer`
        """
        self.__ranking = self.__construct_ranking(ranker, ranking_scorer)

<<<<<<< HEAD
    @staticmethod
    def __construct_ranking(
        ranker: ModelRanker, ranking_scorer: Callable
    ) -> List[RankedModel]:

        # consolidate results of all searchers into "results"
        results = list()

        for search in ranker.searchers:
            search_results = [
                (
                    # note: we have to copy the estimator, to ensure it will actually
                    # retain the parameters we set for each row in separate objects..
                    deepcopy(search.estimator.set_params(**params)),
                    params,
                    # compute the final score using function defined above:
                    ranking_scorer(mean_test_score, std_test_score),
                )
                # we read and iterate over these 3 attributes from cv_results_:
                for (params, mean_test_score, std_test_score) in zip(
                    search.cv_results_["params"],
                    search.cv_results_["mean_test_score"],
                    search.cv_results_["std_test_score"],
                )
            ]
=======
        for model, search in self.__model_pipeline.searchers():
            if all_cv_results is None:
                all_cv_results = pd.DataFrame(search.cv_results_)
                all_cv_results[self.F_ESTIMATOR] = model.estimator
                all_cv_results[self.F_MODEL_NAME] = model.name
            else:
                new_cv_results = pd.DataFrame(search.cv_results_)
                new_cv_results[self.F_ESTIMATOR] = model.estimator
                new_cv_results[self.F_MODEL_NAME] = model.name
>>>>>>> ea53729e

            results.extend(search_results)

<<<<<<< HEAD
        # sort the results list by value at index 2 -> computed final score
        results.sort(key=lambda r: r[2] * -1)

        # create ranking by assigning rank values and creating "RankedModel" types
        ranking = [
            RankedModel(estimator=r[0], parameters=r[1], score=r[2], rank=i)
            for i, r in enumerate(results)
        ]

        return ranking
=======
        F_RANKING_SCORE = "final_score"
        all_cv_results[self.F_RANKING_SCORE] = (
            all_cv_results[self.F_TEST_SCORE_MEAN]
            - 2 * all_cv_results[self.F_TEST_SCORE_STD]
        )

        all_cv_results = all_cv_results[
            [
                self.F_MODEL_NAME,
                self.F_ESTIMATOR,
                self.F_ESTIMATOR_PARAMETERS,
                self.F_TEST_SCORE_MEAN,
                self.F_TEST_SCORE_STD,
                self.F_RANKING_SCORE,
                self.F_FIT_TIME_MEAN,
            ]
        ]

        all_cv_results = all_cv_results.sort_values(
            by=F_RANKING_SCORE, ascending=False
        ).reset_index(drop=True)
>>>>>>> ea53729e

    def get_rank(self, rank: int = BEST_MODEL_RANK) -> RankedModel:
        """
        Returns the model instance at a given rank.

        :param rank: the rank of the model to get
        
        :return: a RankedModel instance
        """
        return self.__ranking[rank]

    def summary_string(self, limit: int = 25) -> str:
        """
        Generates a summary string of the best model instances

        :param limit: How many ranks to max. output

        :return: str
        """
        return "\n".join(
            [
<<<<<<< HEAD
                f" Rank {mr.rank + 1}: {mr.estimator.__class__}, "
                f"Score: {mr.score}, Params: {mr.parameters}"
                for mr in self.__ranking
                if mr.rank < limit
=======
                f"Rank {i + 1}: {m[self.F_MODEL_NAME]}, "
                f"Score: {-m[self.F_RANKING_SCORE]}, "
                f"Params: {m[self.F_ESTIMATOR_PARAMETERS]}"
                for i, m in self.rank_models().head(limit).iterrows()
>>>>>>> ea53729e
            ]
        )

    def __len__(self) -> int:
        return len(self.__ranking)

    def __str__(self):
        return self.summary_string()

    def __iter__(self):
        return iter(self.__ranking)<|MERGE_RESOLUTION|>--- conflicted
+++ resolved
@@ -23,43 +23,10 @@
 
 
 class ModelZoo:
-<<<<<<< HEAD
     """
     Class to register models (of type: BaseEstimator) and parameter grids.
     """
 
-    __slots__ = ["__models"]
-
-    def __init__(self) -> None:
-        """
-        Initializes an empty model zoo.
-        """
-        self.__models = list()
-
-    def add_model(
-        self, estimator: BaseEstimator, parameter_grid: Dict[str, Any]
-    ) -> "ModelZoo":
-        """
-        Add another model into this model zoo. Supports chaining.
-
-        :param estimator: an estimator to add into the zoo
-        :param parameter_grid: a parameter grid for the given estimator
-
-        :return: the expanded model zoo
-        """
-        m = Model(estimator=estimator, parameter_grid=parameter_grid)
-        self.__models.append(m)
-        return self
-
-    @property
-    def models(self) -> List[Model]:
-        """
-        Property of ModelZoo
-
-        :return: a list of :code:`yieldengine.modeling.selection.Model` instances
-        """
-        return self.__models
-=======
     __slots__ = ["_models"]
 
     def __init__(self, models: Iterable[Model]) -> None:
@@ -70,7 +37,6 @@
 
     def __len__(self) -> int:
         return len(self._models)
->>>>>>> ea53729e
 
 
 class Scoring:
@@ -85,18 +51,13 @@
         given by :code:`GridSearchCV.cv_results_`.
 
         Its output is used for ranking globally across the model zoo.
-        
+
         :param mean_test_score: the mean test score across all folds for a (estimator,\
         parameters) combination
         :param std_test_score: the standard deviation of test scores across all folds \
         for a (estimator, parameters) combination
 
-<<<<<<< HEAD
         :return: final score for a (estimator, parameters) combination
-=======
-        :param preprocessing: a scikit-learn Pipeline that should be used as a preprocessor
-        :return None
->>>>>>> ea53729e
         """
         return mean_test_score - 2 * std_test_score
 
@@ -223,8 +184,7 @@
         return model_ranking
 
     @property
-<<<<<<< HEAD
-    def pipeline(self):
+    def pipeline(self) -> Pipeline:
         """
         Property of ModelRanker
 
@@ -232,25 +192,12 @@
         """
         return self.__pipeline
 
-    @property
-    def searchers(self):
-        """
-        Property of ModelRanker
-
-        :return: the constructed GridSearchCV instances
-        """
-        return self.__searchers
-=======
-    def pipeline(self) -> Pipeline:
-        return self.__pipeline
-
-    def searchers(self) -> Iterable[Searcher]:
+    def searchers(self) -> Iterable[GridSearchCV]:
         return iter(self.__searchers)
 
     @property
     def model_zoo(self) -> ModelZoo:
         return self.__model_zoo
->>>>>>> ea53729e
 
 
 class ModelRanking:
@@ -261,24 +208,11 @@
 
     """
 
-<<<<<<< HEAD
     def __init__(
         self,
         ranker: ModelRanker,
         ranking_scorer: Callable = Scoring.default_ranking_scorer,
     ):
-=======
-    # field names for Pandas results table
-    F_MODEL_NAME = "model_name"
-    F_ESTIMATOR = "estimator"
-    F_ESTIMATOR_PARAMETERS = "params"
-    F_FIT_TIME_MEAN = "mean_fit_time"
-    F_TEST_SCORE_MEAN = "mean_test_score"
-    F_TEST_SCORE_STD = "std_test_score"
-    F_RANKING_SCORE = "final_score"
-
-    def __init__(self, model_pipeline: ModelPipeline) -> None:
->>>>>>> ea53729e
         """
         Turn the output of a ModelRanker into a ModelRanking
 
@@ -288,7 +222,6 @@
         """
         self.__ranking = self.__construct_ranking(ranker, ranking_scorer)
 
-<<<<<<< HEAD
     @staticmethod
     def __construct_ranking(
         ranker: ModelRanker, ranking_scorer: Callable
@@ -297,7 +230,7 @@
         # consolidate results of all searchers into "results"
         results = list()
 
-        for search in ranker.searchers:
+        for search in ranker.searchers():
             search_results = [
                 (
                     # note: we have to copy the estimator, to ensure it will actually
@@ -314,21 +247,9 @@
                     search.cv_results_["std_test_score"],
                 )
             ]
-=======
-        for model, search in self.__model_pipeline.searchers():
-            if all_cv_results is None:
-                all_cv_results = pd.DataFrame(search.cv_results_)
-                all_cv_results[self.F_ESTIMATOR] = model.estimator
-                all_cv_results[self.F_MODEL_NAME] = model.name
-            else:
-                new_cv_results = pd.DataFrame(search.cv_results_)
-                new_cv_results[self.F_ESTIMATOR] = model.estimator
-                new_cv_results[self.F_MODEL_NAME] = model.name
->>>>>>> ea53729e
 
             results.extend(search_results)
 
-<<<<<<< HEAD
         # sort the results list by value at index 2 -> computed final score
         results.sort(key=lambda r: r[2] * -1)
 
@@ -339,29 +260,6 @@
         ]
 
         return ranking
-=======
-        F_RANKING_SCORE = "final_score"
-        all_cv_results[self.F_RANKING_SCORE] = (
-            all_cv_results[self.F_TEST_SCORE_MEAN]
-            - 2 * all_cv_results[self.F_TEST_SCORE_STD]
-        )
-
-        all_cv_results = all_cv_results[
-            [
-                self.F_MODEL_NAME,
-                self.F_ESTIMATOR,
-                self.F_ESTIMATOR_PARAMETERS,
-                self.F_TEST_SCORE_MEAN,
-                self.F_TEST_SCORE_STD,
-                self.F_RANKING_SCORE,
-                self.F_FIT_TIME_MEAN,
-            ]
-        ]
-
-        all_cv_results = all_cv_results.sort_values(
-            by=F_RANKING_SCORE, ascending=False
-        ).reset_index(drop=True)
->>>>>>> ea53729e
 
     def get_rank(self, rank: int = BEST_MODEL_RANK) -> RankedModel:
         """
@@ -383,25 +281,18 @@
         """
         return "\n".join(
             [
-<<<<<<< HEAD
                 f" Rank {mr.rank + 1}: {mr.estimator.__class__}, "
                 f"Score: {mr.score}, Params: {mr.parameters}"
                 for mr in self.__ranking
                 if mr.rank < limit
-=======
-                f"Rank {i + 1}: {m[self.F_MODEL_NAME]}, "
-                f"Score: {-m[self.F_RANKING_SCORE]}, "
-                f"Params: {m[self.F_ESTIMATOR_PARAMETERS]}"
-                for i, m in self.rank_models().head(limit).iterrows()
->>>>>>> ea53729e
             ]
         )
 
     def __len__(self) -> int:
         return len(self.__ranking)
 
-    def __str__(self):
+    def __str__(self) -> str:
         return self.summary_string()
 
-    def __iter__(self):
+    def __iter__(self) -> Iterable[RankedModel]:
         return iter(self.__ranking)