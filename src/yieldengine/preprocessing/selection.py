--- conflicted
+++ resolved
@@ -1,10 +1,6 @@
 """
 Select relevant features.
 
-<<<<<<< HEAD
-The Boruta method selects the features that perform better than noise. See `BorutaPy
-<https://github.com/scikit-learn-contrib/boruta_py>`_.
-=======
 Given a dataset and an estimator,
 the Boruta method selects the features that perform better than noise for the problem.
 See `BorutaPy
@@ -13,7 +9,6 @@
 :class:`BorutaDF` wraps
 :class:`BorutaPy <https://github.com/scikit-learn-contrib/boruta_py>` with dataframes
 as input and output.
->>>>>>> e9bfa828
 """
 
 import pandas as pd
@@ -26,17 +21,6 @@
 
 class BorutaDF(NDArrayTransformerDF[BorutaPy], ColumnPreservingTransformer[BorutaPy]):
     """
-<<<<<<< HEAD
-    Wrap the boruta class :class:`BorutaPy` for feature selection and return a
-    dataframe.
-
-    The `fit` method of self accepts a dataframe and the transform method
-    returns a dataframe.
-
-    The parameters are the parameters from the boruta :class:`BorutaPy`. For
-    convenience we list below the description of the parameters as they appear in
-    :class:`BorutaPy`.
-=======
     Feature Selection with the Boruta method with dataframes as input and output.
 
     Wrap the boruta class :class:`BorutaPy` for feature selection and return a
@@ -47,17 +31,12 @@
     The parameters are the parameters from the boruta :class:`BorutaPy`. For
     convenience we list below the description of the parameters as they appear in
     https://github.com/scikit-learn-contrib/boruta_py.
->>>>>>> e9bfa828
 
     :param estimator: object
         A supervised learning estimator, with a 'fit' method that returns the
         `feature_importances_` attribute. Important features must correspond to
         high absolute values in the `feature_importances_`.
-<<<<<<< HEAD
-    :param int n_estimators: int or string, default = 1000
-=======
     :param n_estimators: int or string, default = 1000
->>>>>>> e9bfa828
         If int sets the number of estimators in the chosen ensemble method.
         If 'auto' this is determined automatically based on the size of the
         dataset. The other parameters of the used estimators need to be set
