"""Simulation of target uplift."""

from typing import *

import numpy as np
import pandas as pd

from yieldengine.model.prediction import PredictorFitCV
from yieldengine.preprocessing import FunctionTransformerDF


class UnivariateSimulation:
    """
    Simulate target uplift of one feature change.

    Given a fitted model and a feature of the model,
    :meth:`UnivariateSimulation.simulate_feature` computes the prediction uplift
    if one would set the feature to a constant value for each sample in each test split.

    Aggregated percentiles uplift are then computed by
    :meth:`UnivariateSimulation.aggregate_simulation_results`.

<<<<<<< HEAD
    :param ModelFitCV model_fit: fitted model used for the simulation
=======
    :param model_fit: fitted model used for the simulation
>>>>>>> e9bfa828
    """

    __slots__ = ["_model_fit"]

    F_SPLIT_ID = "split_id"
    F_PARAMETER_VALUE = "parameter_value"
    F_RELATIVE_TARGET_CHANGE = "relative_target_change"

    def __init__(self, model_fit: PredictorFitCV):
        self._model_fit = model_fit

    @property
    def model_fit(self) -> PredictorFitCV:
        """The fitted model used for the simulation."""
        return self._model_fit

    def simulate_feature(
        self, feature_name: str, feature_values: Iterable[Any]
    ) -> pd.DataFrame:
        """
        Run a simulation on a feature.

        For each combination of split_id and feature value the uplift (in % as a
        number between 0 and 1) of the target is computed. It is the uplift between
        predictions on the sample where the `feature_name` column is set to the
        given value, compared to the predictions on the original sample.

        :param feature_name: name of the feature to use in the simulation
        :param feature_values: values to use in the simulation
        :return: dataframe with three columns: `split_id`, `parameter_value` and
<<<<<<< HEAD
        `relative_target_change`.
=======
          `relative_target_change`.
>>>>>>> e9bfa828
        """
        if feature_name not in self.model_fit.sample.feature_names:
            raise ValueError(f"Feature '{feature_name}' not in sample")

        results = []

        for value in feature_values:
            feature_synthesizer = UnivariateSimulation.make_column_replacing_transformer(
                feature_name=feature_name, feature_value=value
            )

            synthetic_sample = feature_synthesizer.fit_transform_sample(
                self.model_fit.sample
            )

            predictor_for_syn_sample = self.model_fit.copy_with_sample(
                sample=synthetic_sample
            )

            for split_id in range(self.model_fit.n_splits):
                predictions_for_split_hist: pd.Series = (
                    self.model_fit.predictions_for_split(split_id=split_id)
                )

                predictions_for_split_syn: pd.Series = (
                    predictor_for_syn_sample.predictions_for_split(split_id=split_id)
                )

                relative_target_change = (
                    predictions_for_split_syn.mean(axis=0)
                    / predictions_for_split_hist.mean(axis=0)
                ) - 1

                relative_target_change_ = (split_id, value, relative_target_change)
                results.append(relative_target_change_)

        return pd.DataFrame(
            results,
            columns=[
                UnivariateSimulation.F_SPLIT_ID,
                UnivariateSimulation.F_PARAMETER_VALUE,
                UnivariateSimulation.F_RELATIVE_TARGET_CHANGE,
            ],
        )

    @staticmethod
    def aggregate_simulation_results(
        results_per_split: pd.DataFrame, percentiles: List[int]
    ) -> pd.DataFrame:
        """
        Aggregate uplift values computed by `simulate_feature`.

        For each parameter value, the percentile of uplift values (in the
        `relative_yield_change` column) are computed.

        :param results_per_split: dataframe with columns `split_id`, `parameter_value`\
          and `relative_yield_change`
        :param percentiles: the list of percentiles
        :return: dataframe with columns percentile_<p> where p goes through the list
<<<<<<< HEAD
        `percentiles` and whose index is given by the parameter values
=======
          `percentiles` and whose index is given by the parameter values
>>>>>>> e9bfa828
        """

        def percentile(n: int) -> Callable[[float], float]:
            """
            Return the function computed the n-th percentile.

<<<<<<< HEAD
            :param int n: the percentile to compute; int between 0 and 100
            :return: the n-th percentile function
            """

            def _percentile(x: float):

=======
            :param n: the percentile to compute; int between 0 and 100
            :return: the n-th percentile function
            """

            def percentile_(x: float):
                """n-th percentile function"""
>>>>>>> e9bfa828
                return np.percentile(x, n)

            _percentile.__name__ = "percentile_%s" % n
            return _percentile

        return (
            results_per_split.drop(columns=UnivariateSimulation.F_SPLIT_ID)
            .groupby(by=UnivariateSimulation.F_PARAMETER_VALUE)
            .agg([percentile(p) for p in percentiles])
        )

    @staticmethod
    def make_column_replacing_transformer(
        feature_name: str, feature_value: object
    ) -> FunctionTransformerDF:
        """
        Replace the values in a column with a constant value.

<<<<<<< HEAD
        :param str feature_name: the name of the column
        :param object feature_value: the constant value to use to fill the column
        `feature_name`
        :return: a :class:`FunctionTransformerDF` that fill the values in
        the column `feature_name` by the constant value `feature_value`
        """

        def transform(x: pd.DataFrame) -> pd.DataFrame:
            # Set all values in the column feature_name to feature_value
=======
        :param feature_name: the name of the column
        :param feature_value: the constant value to use to fill the column
          `feature_name`
        :return: transformer that fills the values in the column `feature_name` by the
          constant value ``feature_value``
        """

        def transform(x: pd.DataFrame) -> pd.DataFrame:
            """Set all values in the column feature_name to feature_value."""
>>>>>>> e9bfa828
            x[feature_name] = feature_value
            return x

        return FunctionTransformerDF(func=transform, validate=False)<|MERGE_RESOLUTION|>--- conflicted
+++ resolved
@@ -20,11 +20,7 @@
     Aggregated percentiles uplift are then computed by
     :meth:`UnivariateSimulation.aggregate_simulation_results`.
 
-<<<<<<< HEAD
-    :param ModelFitCV model_fit: fitted model used for the simulation
-=======
     :param model_fit: fitted model used for the simulation
->>>>>>> e9bfa828
     """
 
     __slots__ = ["_model_fit"]
@@ -55,11 +51,7 @@
         :param feature_name: name of the feature to use in the simulation
         :param feature_values: values to use in the simulation
         :return: dataframe with three columns: `split_id`, `parameter_value` and
-<<<<<<< HEAD
-        `relative_target_change`.
-=======
           `relative_target_change`.
->>>>>>> e9bfa828
         """
         if feature_name not in self.model_fit.sample.feature_names:
             raise ValueError(f"Feature '{feature_name}' not in sample")
@@ -119,36 +111,23 @@
           and `relative_yield_change`
         :param percentiles: the list of percentiles
         :return: dataframe with columns percentile_<p> where p goes through the list
-<<<<<<< HEAD
-        `percentiles` and whose index is given by the parameter values
-=======
           `percentiles` and whose index is given by the parameter values
->>>>>>> e9bfa828
         """
 
         def percentile(n: int) -> Callable[[float], float]:
             """
             Return the function computed the n-th percentile.
 
-<<<<<<< HEAD
-            :param int n: the percentile to compute; int between 0 and 100
-            :return: the n-th percentile function
-            """
-
-            def _percentile(x: float):
-
-=======
             :param n: the percentile to compute; int between 0 and 100
             :return: the n-th percentile function
             """
 
             def percentile_(x: float):
                 """n-th percentile function"""
->>>>>>> e9bfa828
                 return np.percentile(x, n)
 
-            _percentile.__name__ = "percentile_%s" % n
-            return _percentile
+            percentile_.__name__ = "percentile_%s" % n
+            return percentile_
 
         return (
             results_per_split.drop(columns=UnivariateSimulation.F_SPLIT_ID)
@@ -163,17 +142,6 @@
         """
         Replace the values in a column with a constant value.
 
-<<<<<<< HEAD
-        :param str feature_name: the name of the column
-        :param object feature_value: the constant value to use to fill the column
-        `feature_name`
-        :return: a :class:`FunctionTransformerDF` that fill the values in
-        the column `feature_name` by the constant value `feature_value`
-        """
-
-        def transform(x: pd.DataFrame) -> pd.DataFrame:
-            # Set all values in the column feature_name to feature_value
-=======
         :param feature_name: the name of the column
         :param feature_value: the constant value to use to fill the column
           `feature_name`
@@ -183,7 +151,6 @@
 
         def transform(x: pd.DataFrame) -> pd.DataFrame:
             """Set all values in the column feature_name to feature_value."""
->>>>>>> e9bfa828
             x[feature_name] = feature_value
             return x
 
