--- conflicted
+++ resolved
@@ -337,17 +337,7 @@
 
     def _get_features_original(self) -> pd.Series:
         # get the columns that were dropped during imputation
-<<<<<<< HEAD
         delegate_estimator = self.native_estimator
-        stats = delegate_estimator.statistics_
-        if issubclass(stats.dtype.type, float):
-            nan_mask = np.isnan(stats)
-        else:
-            nan_mask = [
-                x is None or (isinstance(x, float) and np.isnan(x)) for x in stats
-            ]
-=======
-        delegate_estimator = self.delegate_estimator
 
         nan_mask = []
 
@@ -373,7 +363,6 @@
         # implementation for i.e. KNNImputer
         elif hasattr(delegate_estimator, "_mask_fit_X"):
             nan_mask = np.all(delegate_estimator._mask_fit_X, axis=0)
->>>>>>> 783fac0f
 
         # the imputed columns are all ingoing columns, except the ones that were dropped
         imputed_columns = self.features_in.delete(np.argwhere(nan_mask))
