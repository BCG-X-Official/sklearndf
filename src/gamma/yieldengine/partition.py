"""
Partition sets.

:class:`Partitioning` partitions a set of values
into finitely many partitions (synonym of buckets).
:meth:`~Partitioning.frequencies` returns  an iterable of the number of
values in the different partitions, :meth:`~Partitioning.partitions`
returns a list of central value in each partition,
and :attr:`~Partitioning.n_partitions` is the number of partitions.

:class:`ContinuousRangePartitioning` is adapted set of floats

:class:`IntegerRangePartitioning` is adapted to sets of  integers; the bounds of the
partitions are integers

:class:`CategoryPartitioning` is adapted to categorical sets
"""
import logging
from abc import ABC, ABCMeta, abstractmethod
from typing import *

import math
import numpy as np
import pandas as pd

from gamma import ListLike

log = logging.getLogger(__name__)

DEFAULT_MAX_PARTITIONS = 20

T_Value = TypeVar("T_Value")
T_NumericValue = TypeVar("T_NumericValue", bound=Union[int, float])


class Partitioning(ABC, Generic[T_Value]):
    """Partition a set of values, for use in visualizations and simulations."""

    @abstractmethod
    def partitions(self) -> Iterable[T_Value]:
        """
        Return central values of the partitions.

        :return: for each partition, return a central value representing the partition
        """
        pass

    @abstractmethod
    def frequencies(self) -> Iterable[int]:
        """
        Return the number of elements in each partitions.

        :return: for each partition, the number of observed values that fall within
          the partition
        """

    @property
    @abstractmethod
    def n_partitions(self) -> int:
        """Number of partitions."""
        pass


class RangePartitioning(
    Partitioning[T_NumericValue], Generic[T_NumericValue], metaclass=ABCMeta
):
    """
    Partition numerical values in successive intervals of the same length.

    The partitions are made of intervals which have all the same lengths. The
    interval length is computed based on
    :attr:`max_partitions`, :attr:`lower_bound` and :attr:`upper_bound` by
    :meth:`_step_size`.

    Each partition is an interval whose endpoints are multiple of the interval
    length. The intervals satisfy the following conditions:
    - :attr:`lower_bound` is in the first interval
    - :attr:`upper_bound` is in the last interval

    For example, if the computed interval length is 0.2, some possible
    partitions would be:
    [3.2, 3.4), [3.4, 3.6), [3.6, 3.8), [4.0, 4.2), [4.4, 4.6), [4.6, 4.8]

    Implementations must define :meth:`_step_size` and :meth:`_partition_center_offset`.

    :param values: list like of values to partition
    :param max_partitions: the max number of partitions to make (default = 20);
      it should be greater or equal than 2
    :param lower_bound: the lower bound of the elements in the partition
    :param upper_bound: the upper bound of the elements in the partition
    """

    def __init__(
        self,
        values: ListLike[T_NumericValue],
        max_partitions: int = DEFAULT_MAX_PARTITIONS,
        lower_bound: Optional[T_NumericValue] = None,
        upper_bound: Optional[T_NumericValue] = None,
    ) -> None:
        super().__init__()

        if lower_bound is None:
            lower_bound = np.min(values)
        if upper_bound is None:
            upper_bound = np.max(values)
        if lower_bound >= upper_bound:
            raise ValueError(
                f"arg lower_bound >= arg upper_bound: [{lower_bound}, {upper_bound})"
            )

        # calculate the step count based on the maximum number of partitions,
        # rounded to the next-largest rounded value ending in 1, 2, or 5
        self._step = step = self._step_size(lower_bound, upper_bound, max_partitions)

        # calculate centre values of the first and last partition;
        # both are rounded to multiples of the step size
        self._first_partition = first_partition = (
            math.floor((lower_bound + step / 2) / step) * step
        )
        self._last_partition = math.ceil((upper_bound - step / 2) / step) * step
        self._n_partitions = n_partitions = (
            int(round((self._last_partition - self._first_partition) / self._step)) + 1
        )

        def _frequencies() -> List[int]:
            # Return the number of elements in each partitions
            partition_indices = [
                int(round(value - first_partition) / step) for value in values
            ]
            frequencies = [0] * n_partitions
            for idx in partition_indices:
                if 0 <= idx < n_partitions:
                    frequencies[idx] += 1

            return frequencies

        self._frequencies = _frequencies()

<<<<<<< HEAD
    def partitions(self) -> List[NumericType]:
=======
    def partitions(self) -> Iterable[T_NumericValue]:
>>>>>>> 9c24dfa2
        """
        Return the central values of the partitions.

        :return: for each partition, a central value representing the partition
        """
        step = self._step
        return [
            self._first_partition + (idx * step) for idx in range(0, self.n_partitions)
        ]

    def frequencies(self) -> Iterable[int]:
        """
        Return the number of elements in each partitions.

        :return: for each partition, the number of observed values that fall within
          the partition
        """
        return self._frequencies

    @property
    def n_partitions(self) -> int:
        """Number of partitions."""
        return self._n_partitions

    def partition_bounds(self) -> Iterable[Tuple[T_NumericValue, T_NumericValue]]:
        """
        Return the endpoints of the intervals making the partitions.

        :return: generator of the tuples (x, y) where x and y and the endpoints of
          the partitions
        """

        center_offset_left = self._partition_center_offset
        center_offset_right = self._step - center_offset_left
        return (
            (center - center_offset_left, center + center_offset_right)
            for center in self.partitions()
        )

    @property
    def partition_width(self) -> T_NumericValue:
        """The interval length."""
        return self._step

    @staticmethod
    def _ceil_step(step: float):
        """
        Round the step size (arbitrary float) to a human-readable number like 0.5, 1, 2.

        :param step: the step size to round by
        :return: the nearest greater or equal step size in the series
                 (..., 0.1, 0.2, 0.5, 1, 2, 5, 10, 20, 50, ...)
        """
        if step <= 0:
            raise ValueError("arg step must be positive")

        return min(10 ** math.ceil(math.log10(step * m)) / m for m in [1, 2, 5])

    @staticmethod
    @abstractmethod
    def _step_size(
        lower_bound: T_NumericValue, upper_bound: T_NumericValue, max_partitions: int
    ) -> T_NumericValue:
        """Compute the step size (interval length) used in the partitions."""
        pass

    @property
    @abstractmethod
    def _partition_center_offset(self) -> T_NumericValue:
        """Offset between center and endpoints of an interval."""
        pass


class ContinuousRangePartitioning(RangePartitioning[float]):
    """
    Partition numerical values in successive intervals of the same length.

    The partitions are made of intervals which have all the same length which is a
    number in the series
    (..., 0.1, 0.2, 0.5, 1, 2, 5, 10, 20, 50, ...)

    The interval length is computed based on
    :attr:`max_partitions`, :attr:`lower_bound` and :attr:`upper_bound` by
    :meth:`_step_size`.

    Each partition is an interval whose endpoints are multiple of the interval
    length. The rules used to determine these intervals are that:
    - :attr:`lower_bound` is in the first interval
    - :attr:`upper_bound` is in the last interval

    For example, if the computed interval length is 0.2, some possible
    partitions would be:
    [3.2, 3.4), [3.4, 3.6), [3.6, 3.8), [4.0, 4.2), [4.4, 4.6), [4.6, 4.8]

    :param values: list like of values to partition
    :param max_partitions: the max number of partitions to make (default = 20);
      it should be greater or equal than 2
    :param lower_bound: the lower bound of the elements in the partition
    :param upper_bound: the upper bound of the elements in the partition
    """

    def __init__(
        self,
        values: ListLike[T_NumericValue],
        max_partitions: int = DEFAULT_MAX_PARTITIONS,
        lower_bound: Optional[T_NumericValue] = None,
        upper_bound: Optional[T_NumericValue] = None,
    ) -> None:
        super().__init__(
            values=values,
            max_partitions=max_partitions,
            lower_bound=lower_bound,
            upper_bound=upper_bound,
        )

    @staticmethod
    def _step_size(
        lower_bound: float, upper_bound: float, max_partitions: int
    ) -> float:
        return RangePartitioning._ceil_step(
            (upper_bound - lower_bound) / (max_partitions - 1)
        )

    @property
    def _partition_center_offset(self) -> float:
        return self._step / 2


class IntegerRangePartitioning(RangePartitioning[int]):
    """
    Partition numerical values in intervals of same length with integer bounds.

    The interval length of the partitions is an integer. The
    bounds of the intervals are all integer which are multiple of the interval length.

    The interval length is computed based on
    :attr:`max_partitions`, :attr:`lower_bound` and :attr:`upper_bound` by
    :meth:`_step_size`.

    Each partition is an interval whose endpoints are multiple of the interval
    length. The rules used to determine these intervals are that:
    - :attr:`lower_bound` is in the first interval
    - :attr:`upper_bound` is in the last interval

    Implementations must define :meth:`_step_size` and :meth:`_partition_center_offset`.

    :param values: list like of values to partition
    :param max_partitions: the max number of partitions to make (default = 20);
      it should be greater or equal than 2
    :param lower_bound: the lower bound of the elements in the partition
    :param upper_bound: the upper bound of the elements in the partition
    """

    def __init__(
        self,
        values: ListLike[T_NumericValue],
        max_partitions: int = DEFAULT_MAX_PARTITIONS,
        lower_bound: Optional[T_NumericValue] = None,
        upper_bound: Optional[T_NumericValue] = None,
    ) -> None:
        super().__init__(
            values=values,
            max_partitions=max_partitions,
            lower_bound=lower_bound,
            upper_bound=upper_bound,
        )

    @staticmethod
    def _step_size(lower_bound: int, upper_bound: int, max_partitions: int) -> int:
        """Compute the step size of the central values."""
        return max(
            1,
            int(
                RangePartitioning._ceil_step(
                    (upper_bound - lower_bound) / (max_partitions - 1)
                )
            ),
        )

    @property
    def _partition_center_offset(self) -> int:
        return self._step // 2


class CategoryPartitioning(Partitioning[T_Value]):
    """
    Partition categorical values.

    Partition the elements by their values, keeping only the :attr:`max_partitions`
    most frequent values.

    :param values: list of values
    :max_partitions: the maximum number of partitions
    """

    def __init__(
        self, values: ListLike[T_Value], max_partitions: int = DEFAULT_MAX_PARTITIONS
    ) -> None:
        super().__init__()

        value_counts = pd.Series(data=values).value_counts(ascending=False)
        if len(value_counts) > max_partitions:
            log.warning(
                f"arg values has {len(value_counts)} unique values, but "
                f"arg max_partitions is only {max_partitions}"
            )
        self._frequencies = value_counts.values[:max_partitions]
        self._partitions = value_counts.index.values[:max_partitions]

    def partitions(self) -> Iterable[T_Value]:
        """
        The list of the :attr:`max_partitions` most frequent values.

        :return: the list of most frequent values, ordered decreasingly by the
          frequency"""
        return self._partitions

    def frequencies(self) -> Iterable[int]:
        """
        Return the number of elements in each partitions.

        :return: for each partition, the number of observed values that fall within
          the partition
        """
        return self._frequencies

    @property
    def n_partitions(self) -> int:
        """Number of partitions."""
        return len(self._partitions)<|MERGE_RESOLUTION|>--- conflicted
+++ resolved
@@ -16,10 +16,10 @@
 :class:`CategoryPartitioning` is adapted to categorical sets
 """
 import logging
+import math
 from abc import ABC, ABCMeta, abstractmethod
 from typing import *
 
-import math
 import numpy as np
 import pandas as pd
 
@@ -136,11 +136,7 @@
 
         self._frequencies = _frequencies()
 
-<<<<<<< HEAD
-    def partitions(self) -> List[NumericType]:
-=======
     def partitions(self) -> Iterable[T_NumericValue]:
->>>>>>> 9c24dfa2
         """
         Return the central values of the partitions.
 
