--- conflicted
+++ resolved
@@ -89,16 +89,8 @@
     ][0]
 
     for model_evaluation in best_svr, best_lgbm:
-<<<<<<< HEAD
-        model_fit = ModelFitCV(
+        model_fit = RegressorFitCV(
             model=model_evaluation.model, cv=test_cv, sample=test_sample
-=======
-        model_fit = RegressorFitCV(
-            model=model_evaluation.model,
-            cv=test_cv,
-            sample=test_sample,
-            n_jobs=available_cpus,
->>>>>>> d83316e7
         )
 
         # test predictions_for_all_samples
@@ -178,16 +170,8 @@
         if isinstance(model_evaluation.model.predictor, LGBMRegressor)
     ][0]
     for model_evaluation in [best_lgbm]:
-<<<<<<< HEAD
-        model_fit = ModelFitCV(
+        model_fit = RegressorFitCV(
             model=model_evaluation.model, cv=circular_cv, sample=sample
-=======
-        model_fit = RegressorFitCV(
-            model=model_evaluation.model,
-            cv=circular_cv,
-            sample=sample,
-            n_jobs=available_cpus,
->>>>>>> d83316e7
         )
         mi = ModelInspector(predictor_fit=model_fit)
 
