--- conflicted
+++ resolved
@@ -4,11 +4,7 @@
 
 import logging
 from abc import ABCMeta
-<<<<<<< HEAD
 from typing import Any, Callable, Generic, Optional, Sequence, TypeVar, Union
-=======
-from typing import Generic, Optional, TypeVar
->>>>>>> 2f7acd5b
 
 import numpy as np
 import pandas as pd
@@ -17,16 +13,11 @@
 
 from pytools.api import AllTracker
 
-<<<<<<< HEAD
 from sklearndf import LearnerDF, RegressorDF
-from sklearndf.transformation.wrapper import ColumnPreservingTransformerWrapperDF
-=======
-from sklearndf import LearnerDF
 from sklearndf.transformation.wrapper import (
     ColumnPreservingTransformerWrapperDF,
     NumpyTransformerWrapperDF,
 )
->>>>>>> 2f7acd5b
 from sklearndf.wrapper import (
     MetaEstimatorWrapperDF,
     RegressorWrapperDF,
