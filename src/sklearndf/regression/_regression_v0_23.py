"""
Core implementation of :mod:`sklearndf.regression` loaded
from sklearn 0.23 onwards
"""
import logging

from sklearn.linear_model import GammaRegressor, PoissonRegressor, TweedieRegressor

from pytools.api import AllTracker

from ..wrapper import RegressorWrapperDF

log = logging.getLogger(__name__)

__all__ = [
    "GammaRegressorDF",
    "PoissonRegressorDF",
    "TweedieRegressorDF",
]

__imported_estimators = {name for name in globals().keys() if name.endswith("DF")}

#
# type variables
#


#
# Ensure all symbols introduced below are included in __all__
#

__tracker = AllTracker(globals())


#
# Class definitions
#


class PoissonRegressorDF(RegressorWrapperDF[PoissonRegressor], native=PoissonRegressor):
    """Stub for DF wrapper of class ``PoissonRegressor``"""


class GammaRegressorDF(RegressorWrapperDF[GammaRegressor], native=GammaRegressor):
    """Stub for DF wrapper of class ``GammaRegressor``"""


class TweedieRegressorDF(RegressorWrapperDF[TweedieRegressor], native=TweedieRegressor):
    """Stub for DF wrapper of class ``TweedieRegressor``"""


<<<<<<< HEAD
=======
class GeneralizedLinearRegressorDF(
    RegressorWrapperDF[GeneralizedLinearRegressor], native=GeneralizedLinearRegressor
):
    """Stub for DF wrapper of class ``GeneralizedLinearRegressor``"""


>>>>>>> f595f91e
#
# validate __all__
#

__tracker.validate()


#
# validate that __all__ comprises all symbols ending in "DF", and no others
#

__estimators = {
    sym
    for sym in dir()
    if sym.endswith("DF")
    and sym not in __imported_estimators
    and not sym.startswith("_")
}
if __estimators != set(__all__):
    raise RuntimeError(
        "__all__ does not contain exactly all DF estimators; expected value is:\n"
        f"{__estimators}"
    )<|MERGE_RESOLUTION|>--- conflicted
+++ resolved
@@ -49,15 +49,6 @@
     """Stub for DF wrapper of class ``TweedieRegressor``"""
 
 
-<<<<<<< HEAD
-=======
-class GeneralizedLinearRegressorDF(
-    RegressorWrapperDF[GeneralizedLinearRegressor], native=GeneralizedLinearRegressor
-):
-    """Stub for DF wrapper of class ``GeneralizedLinearRegressor``"""
-
-
->>>>>>> f595f91e
 #
 # validate __all__
 #
