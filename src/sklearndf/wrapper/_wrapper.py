--- conflicted
+++ resolved
@@ -10,10 +10,7 @@
 :meth:`~EstimatorDF.feature_names_in_`, :meth:`~TransformerDF.feature_names_out_`, and
 :meth:`~TransformerDF.feature_names_original_`.
 """
-<<<<<<< HEAD
-
-=======
->>>>>>> c179aa2c
+
 from __future__ import annotations
 
 import inspect
@@ -1304,19 +1301,6 @@
 def _make_alias(
     module: str, class_: str, name: str, delegate_cls: type, delegate: Any
 ) -> Union[Callable, property, None]:
-<<<<<<< HEAD
-    def _make_forwarder(_delegate: Callable) -> Callable:
-        # noinspection PyShadowingNames
-        def _forwarder(self, *args, **kwargs: Any) -> Any:
-            return _delegate(self._native_estimator, *args, **kwargs)
-
-        return _forwarder
-
-    class_name = _full_name(cls=delegate_cls)
-    full_name = f"{class_name}.{name}"
-
-=======
->>>>>>> c179aa2c
     if inspect.isfunction(delegate):
         return _make_method_alias(
             module=module,
