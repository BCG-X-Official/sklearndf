--- conflicted
+++ resolved
@@ -1192,13 +1192,8 @@
 
     @abstractmethod
     def _make_stackable_learner_df(
-<<<<<<< HEAD
-        self, learner: SupervisedLearnerDF
-    ) -> _StackableSupervisedLearnerDF:
-=======
         self, learner: T_SupervisedLearnerDF
     ) -> _StackableSupervisedLearnerDF[T_SupervisedLearnerDF]:
->>>>>>> a22df56c
         pass
 
     @abstractmethod
