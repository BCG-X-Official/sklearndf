--- conflicted
+++ resolved
@@ -822,13 +822,8 @@
 
     COL_LABELS = "labels"
 
-<<<<<<< HEAD
-    def __init__(self, *args: Any, **kwargs: Any) -> None:
-        super().__init__(*args, **kwargs)
-=======
     def __init__(self) -> None:
         super().__init__()
->>>>>>> 61633bd4
         self._x_index: Optional[pd.Index] = None
 
     @property
@@ -852,14 +847,10 @@
         try:
             self._check_parameter_types(X, y)
 
-<<<<<<< HEAD
-            # noinspection PyUnresolvedReferences
-=======
             # Ignore a PyCharm warning that is caused by scikit-learn incorrectly
             # omitting optional arguments from the abstract method declaration
             # of ClassifierMixin.fit_predict():
             # noinspection PyArgumentList
->>>>>>> 61633bd4
             result = self._prediction_to_series_or_frame(
                 X,
                 self.native_estimator.fit_predict(
@@ -1312,12 +1303,9 @@
     *,
     name: Optional[str] = None,
     base_wrapper: Optional[Type[ClustererWrapperDF[T_NativeClusterer]]] = None,
-<<<<<<< HEAD
     # The true return type is Type[ClustererWrapperDF[T_NativeEstimator]],
     # but we provide the union with T_NativeClusterer to enable better
     # code completion in IDEs that derive attributes through static code inspection.
-=======
->>>>>>> 61633bd4
 ) -> Union[Type[ClustererWrapperDF[T_NativeClusterer]], T_NativeClusterer]:
     """
     Create an augmented version of a given clusterer that conforms with the
