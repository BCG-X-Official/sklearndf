--- conflicted
+++ resolved
@@ -50,10 +50,7 @@
     "BaseMultipleInputsPerOutputTransformerWrapperDF",
     "ColumnPreservingTransformerWrapperDF",
     "ColumnSubsetTransformerWrapperDF",
-<<<<<<< HEAD
     "ColumnTransformerSparseFrames",
-=======
->>>>>>> 0793ae3f
     "ColumnTransformerWrapperDF",
     "ComponentsDimensionalityReductionWrapperDF",
     "EmbeddingWrapperDF",
@@ -65,15 +62,12 @@
     "NComponentsDimensionalityReductionWrapperDF",
     "NumpyTransformerWrapperDF",
     "OneHotEncoderWrapperDF",
-<<<<<<< HEAD
+    "PCAWrapperDF",
     "PolynomialTransformerWrapperDF",
     "SingleColumnTransformerWrapperDF",
     "VectorizerWrapperDF",
-=======
-    "PCAWrapperDF",
-    "PolynomialTransformerWrapperDF",
->>>>>>> 0793ae3f
 ]
+
 
 #
 # Type variables
