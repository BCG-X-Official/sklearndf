--- conflicted
+++ resolved
@@ -4,12 +4,7 @@
 
 import logging
 from abc import ABCMeta, abstractmethod
-<<<<<<< HEAD
-from functools import reduce
-from typing import Generic, List, Optional, TypeVar, Union
-=======
 from typing import Any, Generic, List, Optional, TypeVar, Union
->>>>>>> 32da7365
 
 import numpy as np
 import pandas as pd
