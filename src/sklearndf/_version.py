"""
Define the package version for gamma-sklearndf – done here so that it can be used
without external dependencies (pandas, sklearn, ...).
"""
<<<<<<< HEAD
__version__ = "2.0.0dev0"
=======
__version__ = "1.2.3"
>>>>>>> ec67210e
<|MERGE_RESOLUTION|>--- conflicted
+++ resolved
@@ -2,8 +2,4 @@
 Define the package version for gamma-sklearndf – done here so that it can be used
 without external dependencies (pandas, sklearn, ...).
 """
-<<<<<<< HEAD
-__version__ = "2.0.0dev0"
-=======
-__version__ = "1.2.3"
->>>>>>> ec67210e
+__version__ = "2.0.0.dev0"