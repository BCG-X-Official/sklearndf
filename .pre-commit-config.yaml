--- conflicted
+++ resolved
@@ -37,8 +37,4 @@
         files: src|sphinx|test
         additional_dependencies:
           - numpy~=1.22
-<<<<<<< HEAD
-          - gamma-pytools>=2.0.dev8,<3a
-=======
-          - gamma-pytools~=2.0,>=2.0.1
->>>>>>> b4d1ca67
+          - gamma-pytools~=2.0,>=2.0.1