repos:
  - repo: https://github.com/PyCQA/isort
    rev: 5.5.4
    hooks:
      - id: isort

  - repo: https://github.com/psf/black
    rev: 22.3.0
    hooks:
      - id: black
        language_version: python3

  - repo: https://gitlab.com/pycqa/flake8
    rev: 3.9.0
    hooks:
      - id: flake8
        name: flake8
        entry: flake8 --config tox.ini
        language: python_venv
        additional_dependencies:
          - flake8-comprehensions ~= 3.10
        types: [ python ]

  - repo: https://github.com/pre-commit/pre-commit-hooks
    rev: v3.2.0
    hooks:
      - id: check-added-large-files
      - id: check-json
      - id: check-yaml

  - repo: https://github.com/pre-commit/mirrors-mypy
    rev: v0.931
    hooks:
      - id: mypy
<<<<<<< HEAD
        files: (source|test|sphinx)
=======
        files: src|sphinx
>>>>>>> 70e609e5
        additional_dependencies:
          - numpy~=1.22
          - mypy~=0.940
          - gamma-pytools>=2.0.dev8,<3a<|MERGE_RESOLUTION|>--- conflicted
+++ resolved
@@ -32,11 +32,7 @@
     rev: v0.931
     hooks:
       - id: mypy
-<<<<<<< HEAD
-        files: (source|test|sphinx)
-=======
-        files: src|sphinx
->>>>>>> 70e609e5
+        files: src|test|sphinx
         additional_dependencies:
           - numpy~=1.22
           - mypy~=0.940
