--- conflicted
+++ resolved
@@ -4,34 +4,20 @@
   - bcg_gamma
 dependencies:
   # run
-<<<<<<< HEAD
   - gamma-pytools ~= 2.1rc1, <3a
-  - joblib ~= 1.2.0
-  - lightgbm ~= 3.3.5
-  - matplotlib ~= 3.6.3
-  - numpy ~= 1.23.5
-  - pandas ~= 1.5.3
-  - python ~= 3.9.16
+  - joblib ~= 1.2
+  - lightgbm ~= 3.3
+  - matplotlib ~= 3.6
+  - numpy ~= 1.24
+  - pandas ~=1.5|~=2.0
+  - python ~= 3.9
   - scikit-learn ~= 1.2.2
-  - scipy ~= 1.10.1
-  - xgboost ~= 1.7.1
+  - scipy ~= 1.10
+  - xgboost ~= 1.7
   - pip ~= 23.0.1
   - pip:
     - arfs ~= 1.0.5
     - shap ~= 0.41.0
-=======
-  - boruta_py ~= 0.3
-  - gamma-pytools ~= 2.1rc, <3a
-  - joblib ~= 1.2
-  - lightgbm ~= 3.3
-  - matplotlib ~= 3.6
-  - numpy ~= 1.23.5
-  - pandas ~= 1.5
-  - python ~= 3.9
-  - scikit-learn ~= 1.2.0
-  - scipy ~= 1.10
-  - xgboost ~= 1.7
->>>>>>> 10ed6e59
   # build/test
   - conda-build ~= 3.23.3
   - conda-verify ~= 3.1.1
