--- conflicted
+++ resolved
@@ -12,14 +12,8 @@
   - numpy ~= 1.16
   - pandas ~= 1.2
   - python ~= 3.8
-<<<<<<< HEAD
   - scikit-learn = 0.24.*
   - scipy ~= 1.6
-  - typing_inspect ~= 0.7
-=======
-  - scikit-learn ~= 0.23.1
-  - scipy = 1.5.*
->>>>>>> b2b49d4e
   # build/test
   - black = 20.8b1
   - conda-build ~= 3.20
