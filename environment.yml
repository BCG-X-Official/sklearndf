name: sklearndf-develop
channels:
  - conda-forge
  - bcg_gamma
dependencies:
  # run
  - boruta_py ~= 0.3
<<<<<<< HEAD
  - gamma-pytools >= 2dev0, <3a
  - joblib = 1.*
=======
  - gamma-pytools ~= 1.2, >= 1.2.1
  - joblib ~= 1.1
>>>>>>> 64843a14
  - lightgbm ~= 3.2
  - matplotlib ~= 3.3
  - numpy ~= 1.22
  - pandas ~= 1.4
  - python ~= 3.8
  - scikit-learn ~= 0.24.2
  - scipy ~= 1.6
  # build/test
<<<<<<< HEAD
  - black ~= 22.1
  - conda-build ~= 3.20
  - conda-verify ~= 3.1
  - docutils ~= 0.17
  - flit = 3
  - isort ~= 5.5
  - jinja2 ~= 2.11
  - m2r ~= 0.2
  - mypy ~= 0.931
  - pluggy ~= 0.13
  - pre-commit ~= 2.7
  - pydata-sphinx-theme ~= 0.7
=======
  - black = 20.8b1
  - conda-build ~= 3.21
  - conda-verify ~= 3.1
  - docutils ~= 0.16
  - flit ~= 3.0
  - isort ~= 5.5
  - jinja2 ~= 2.11
  - markupsafe < 2.1  # markupsafe 2.1 breaks support for jinja2
  - m2r ~= 0.2
  - pluggy ~= 0.13
  - pre-commit ~= 2.7
  - pydata-sphinx-theme ~= 0.4.0
>>>>>>> 64843a14
  - pytest ~= 5.2
  - pytest-cov ~= 2.8
  - pyyaml ~= 5.1
<<<<<<< HEAD
  - sphinx ~= 4.2
  - sphinx-autodoc-typehints ~= 1.12
=======
  - sphinx ~= 3.4
  - sphinx-autodoc-typehints ~= 1.11
>>>>>>> 64843a14
  - toml ~= 0.10
  - tox ~= 3.20
  - yaml ~= 0.2
  # notebooks
  - jupyterlab ~= 3.1
  - nbclassic ~= 0.2.8
  - nbsphinx ~= 0.7.1
<<<<<<< HEAD
  - openpyxl = 3
  - seaborn ~= 0.11
=======
  - openpyxl ~= 3.0
  - seaborn ~= 0.11
  - tableone ~= 0.7
>>>>>>> 64843a14
<|MERGE_RESOLUTION|>--- conflicted
+++ resolved
@@ -5,13 +5,8 @@
 dependencies:
   # run
   - boruta_py ~= 0.3
-<<<<<<< HEAD
   - gamma-pytools >= 2dev0, <3a
-  - joblib = 1.*
-=======
-  - gamma-pytools ~= 1.2, >= 1.2.1
   - joblib ~= 1.1
->>>>>>> 64843a14
   - lightgbm ~= 3.2
   - matplotlib ~= 3.3
   - numpy ~= 1.22
@@ -20,43 +15,24 @@
   - scikit-learn ~= 0.24.2
   - scipy ~= 1.6
   # build/test
-<<<<<<< HEAD
   - black ~= 22.1
-  - conda-build ~= 3.20
+  - conda-build ~= 3.21
   - conda-verify ~= 3.1
   - docutils ~= 0.17
   - flit = 3
   - isort ~= 5.5
   - jinja2 ~= 2.11
+  - markupsafe < 2.1  # markupsafe 2.1 breaks support for jinja2
   - m2r ~= 0.2
   - mypy ~= 0.931
   - pluggy ~= 0.13
   - pre-commit ~= 2.7
   - pydata-sphinx-theme ~= 0.7
-=======
-  - black = 20.8b1
-  - conda-build ~= 3.21
-  - conda-verify ~= 3.1
-  - docutils ~= 0.16
-  - flit ~= 3.0
-  - isort ~= 5.5
-  - jinja2 ~= 2.11
-  - markupsafe < 2.1  # markupsafe 2.1 breaks support for jinja2
-  - m2r ~= 0.2
-  - pluggy ~= 0.13
-  - pre-commit ~= 2.7
-  - pydata-sphinx-theme ~= 0.4.0
->>>>>>> 64843a14
   - pytest ~= 5.2
   - pytest-cov ~= 2.8
   - pyyaml ~= 5.1
-<<<<<<< HEAD
   - sphinx ~= 4.2
   - sphinx-autodoc-typehints ~= 1.12
-=======
-  - sphinx ~= 3.4
-  - sphinx-autodoc-typehints ~= 1.11
->>>>>>> 64843a14
   - toml ~= 0.10
   - tox ~= 3.20
   - yaml ~= 0.2
@@ -64,11 +40,5 @@
   - jupyterlab ~= 3.1
   - nbclassic ~= 0.2.8
   - nbsphinx ~= 0.7.1
-<<<<<<< HEAD
   - openpyxl = 3
-  - seaborn ~= 0.11
-=======
-  - openpyxl ~= 3.0
-  - seaborn ~= 0.11
-  - tableone ~= 0.7
->>>>>>> 64843a14
+  - seaborn ~= 0.11