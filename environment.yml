name: sklearndf-develop
channels:
  - conda-forge
  - bcg_gamma
dependencies:
  # run
  - boruta_py ~= 0.3
<<<<<<< HEAD
  - gamma-pytools >= 2.0.dev3, <3a
  - joblib = 1.*
=======
  - gamma-pytools >= 2dev0, <3a
  - joblib ~= 1.1
>>>>>>> 5414da6f
  - lightgbm ~= 3.2
  - matplotlib ~= 3.3
  - numpy ~= 1.22
  - pandas ~= 1.4
  - python ~= 3.8
  - scikit-learn ~= 0.24.2
  - scipy ~= 1.6
  # build/test
  - black ~= 22.1
  - conda-build ~= 3.21
  - conda-verify ~= 3.1
  - docutils ~= 0.17
  - flit = 3
  - isort ~= 5.5
  - jinja2 ~= 2.11
  - markupsafe < 2.1  # markupsafe 2.1 breaks support for jinja2
  - m2r ~= 0.2
  - mypy ~= 0.931
  - pluggy ~= 0.13
  - pre-commit ~= 2.7
  - pydata-sphinx-theme ~= 0.7
  - pytest ~= 5.2
  - pytest-cov ~= 2.8
  - pyyaml ~= 5.1
  - sphinx ~= 4.2
  - sphinx-autodoc-typehints ~= 1.12
  - toml ~= 0.10
  - tox ~= 3.20
  - yaml ~= 0.2
  # notebooks
  - jupyterlab ~= 3.1
  - nbclassic ~= 0.2.8
  - nbsphinx ~= 0.7.1
  - openpyxl = 3
  - seaborn ~= 0.11<|MERGE_RESOLUTION|>--- conflicted
+++ resolved
@@ -5,13 +5,8 @@
 dependencies:
   # run
   - boruta_py ~= 0.3
-<<<<<<< HEAD
   - gamma-pytools >= 2.0.dev3, <3a
-  - joblib = 1.*
-=======
-  - gamma-pytools >= 2dev0, <3a
   - joblib ~= 1.1
->>>>>>> 5414da6f
   - lightgbm ~= 3.2
   - matplotlib ~= 3.3
   - numpy ~= 1.22
