--- conflicted
+++ resolved
@@ -5,11 +5,7 @@
 dependencies:
   # run
   - boruta_py ~= 0.3
-<<<<<<< HEAD
   - gamma-pytools ~= 2.0, >= 2.0.1
-=======
-  - gamma-pytools >= 2dev6, < 3a
->>>>>>> 7cb9780d
   - joblib ~= 1.1
   - lightgbm ~= 3.3
   - matplotlib ~= 3.5
