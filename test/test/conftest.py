--- conflicted
+++ resolved
@@ -14,11 +14,7 @@
 logging.basicConfig(level=logging.DEBUG)
 log = logging.getLogger(__name__)
 
-<<<<<<< HEAD
-# todo: Keep this up to date, consider impl. of manifold/neighbors
-=======
 # todo: Keep this up to date, consider implementing manifold/neighbors
->>>>>>> 61633bd4
 UNSUPPORTED_SKLEARN_PACKAGES = [sklearn.manifold, sklearn.neighbors]
 
 
