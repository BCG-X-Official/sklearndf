--- conflicted
+++ resolved
@@ -25,11 +25,8 @@
 from gamma.sklearndf.classification import LogisticRegressionDF, SVCDF
 from gamma.sklearndf.pipeline import PipelineDF
 from gamma.sklearndf.regression import LassoDF, LinearRegressionDF
-<<<<<<< HEAD
-=======
 
 # noinspection PyProtectedMember
->>>>>>> 32902972
 from gamma.sklearndf.transformation import (
     _ColumnPreservingTransformerWrapperDF,
     SelectKBestDF,
@@ -54,7 +51,7 @@
 
     PipelineDF([("b", SimpleImputerDF(strategy="median"))])
 
-    estimator = PipelineDF([("a", PipelineDF([("b", LogisticRegressionDF())]))])
+    estimator = PipelineDF([("a", PipelineDF([("b", DummyRegressorDF())]))])
 
     estimator.set_params(a__b__alpha=0.001, a__b=LassoDF())
     estimator.set_params(a__steps=[("b", LogisticRegressionDF())], a__b__C=5)
