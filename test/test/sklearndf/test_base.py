--- conflicted
+++ resolved
@@ -115,21 +115,11 @@
     my_estimator = _DummyEstimatorDF()
     repr(my_estimator)
 
-<<<<<<< HEAD
     test = _DummyEstimator2DF(_DummyEstimator3DF(c=None), _DummyEstimator3DF(c=1, d=2))
 
     assert repr(test) == (
         "_DummyEstimator2DF(a=_DummyEstimator3DF(c=None), "
         "b=_DummyEstimator3DF(c=1, d=2))"
-=======
-    test = _DummyEstimator2DF(
-        _DummyEstimator3DF(c=None, d=None), _DummyEstimator3DF(c=1, d=2)
-    )
-
-    assert repr(test) == (
-        "_DummyEstimator2DF("
-        "a=_DummyEstimator3DF(c=None), b=_DummyEstimator3DF(c=1, d=2))"
->>>>>>> 695d9777
     )
 
     some_est = _DummyEstimator2DF(a=["long_params"] * 1000)
