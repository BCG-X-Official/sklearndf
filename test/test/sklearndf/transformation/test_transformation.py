--- conflicted
+++ resolved
@@ -6,16 +6,10 @@
 import sklearn
 from numpy.testing import assert_array_equal
 from pandas.testing import assert_frame_equal
-<<<<<<< HEAD
-from sklearn.base import BaseEstimator, TransformerMixin
-from sklearn.impute import SimpleImputer
-from sklearn.preprocessing import Normalizer
-=======
 from sklearn.base import BaseEstimator, TransformerMixin, is_classifier, is_regressor
 from sklearn.compose import ColumnTransformer
 from sklearn.impute import SimpleImputer
 from sklearn.preprocessing import Normalizer, StandardScaler
->>>>>>> 3c0c0cab
 
 import sklearndf.transformation
 from ... import check_sklearn_version
@@ -24,11 +18,13 @@
     get_sklearndf_wrapper_class,
     iterate_classes,
 )
-<<<<<<< HEAD
-from sklearndf import TransformerDF, __sklearn_0_24__, __sklearn_version__
-=======
-from sklearndf import ClassifierDF, RegressorDF, TransformerDF
->>>>>>> 3c0c0cab
+from sklearndf import (
+    ClassifierDF,
+    RegressorDF,
+    TransformerDF,
+    __sklearn_0_24__,
+    __sklearn_version__,
+)
 from sklearndf.classification import RandomForestClassifierDF
 from sklearndf.transformation import (
     RFECVDF,
@@ -157,7 +153,6 @@
     check_expected_not_fitted_error(estimator=transformer_df)
 
     # test fit followed by transform
-<<<<<<< HEAD
 
     # noinspection PyUnresolvedReferences
     transformed_native = transformer_native.fit(X=test_data).transform(X=test_data)
@@ -174,24 +169,6 @@
     assert transformed_df.columns.equals(test_data.columns)
     assert_array_equal(transformed_df.values, transformed_native)
 
-=======
-
-    # noinspection PyUnresolvedReferences
-    transformed_native = transformer_native.fit(X=test_data).transform(X=test_data)
-    transformed_df = transformer_df.fit(X=test_data).transform(X=test_data)
-
-    assert transformed_df.columns.equals(test_data.columns)
-    assert_array_equal(transformed_df.values, transformed_native)
-
-    # test fit transform
-
-    transformed_native = transformer_native.fit_transform(X=test_data)
-    transformed_df = transformer_df.fit_transform(X=test_data)
-
-    assert transformed_df.columns.equals(test_data.columns)
-    assert_array_equal(transformed_df.values, transformed_native)
-
->>>>>>> 3c0c0cab
     # test inverse transform
 
     inverse_transformed_df = transformer_df.inverse_transform(X=transformed_df)
@@ -301,7 +278,6 @@
     )
 
     # test fit_trannsform
-<<<<<<< HEAD
 
     transformed_df = imputer_df.fit_transform(X=x_df)
     assert_frame_equal(transformed_df, transformed_df_expected)
@@ -311,11 +287,6 @@
     if __sklearn_version__ >= __sklearn_0_24__:
         inverse_transformed_df = imputer_df.inverse_transform(X=transformed_df)
         assert_frame_equal(inverse_transformed_df, x_df)
-=======
-
-    transformed_df = imputer_df.fit_transform(X=x_df)
-    assert_frame_equal(transformed_df, transformed_df_expected)
->>>>>>> 3c0c0cab
 
 
 @pytest.fixture
