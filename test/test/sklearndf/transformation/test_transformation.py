from typing import List, Type, cast

import numpy as np
import pandas as pd
import pytest
import sklearn
from numpy.testing import assert_array_equal
from pandas.testing import assert_frame_equal
<<<<<<< HEAD
from sklearn.base import BaseEstimator, is_classifier, is_regressor
=======
from sklearn.base import BaseEstimator, TransformerMixin
>>>>>>> 2f7acd5b
from sklearn.compose import ColumnTransformer
from sklearn.impute import SimpleImputer
from sklearn.preprocessing import Normalizer, StandardScaler

import sklearndf.transformation
from ... import check_sklearn_version
from ...sklearndf import (
    check_expected_not_fitted_error,
    get_sklearndf_wrapper_class,
    list_classes,
)
<<<<<<< HEAD
from sklearndf import ClassifierDF, RegressorDF, TransformerDF
=======
from sklearndf import TransformerDF
>>>>>>> 2f7acd5b
from sklearndf.classification import RandomForestClassifierDF
from sklearndf.transformation import (
    RFECVDF,
    RFEDF,
    ColumnTransformerDF,
    FeatureAgglomerationDF,
    KBinsDiscretizerDF,
    NormalizerDF,
    OneHotEncoderDF,
    SelectFromModelDF,
    SimpleImputerDF,
    SparseCoderDF,
    StandardScalerDF,
)
from sklearndf.transformation.extra import OutlierRemoverDF
<<<<<<< HEAD
from sklearndf.wrapper import TransformerWrapperDF
=======
>>>>>>> 2f7acd5b

TRANSFORMERS_TO_TEST = list_classes(
    from_modules=sklearndf.transformation,
    matching=r".*DF",
    excluding=[
        TransformerDF.__name__,
        OneHotEncoderDF.__name__,
        SelectFromModelDF.__name__,
        SparseCoderDF.__name__,
        ColumnTransformerDF.__name__,
        KBinsDiscretizerDF.__name__,
        RFECVDF.__name__,
        RFEDF.__name__,
        r".*WrapperDF",
    ],
)


@pytest.fixture
def test_data() -> pd.DataFrame:
    return pd.DataFrame(
        data={
            "c0": [0.0, 1.0, 2.5, 3.0, 4.0, 5.2, 6.0, 7.0, 8.0, 9.0],
            "c1": ["a", "b", "c", "d", "e", "f", "g", "h", "i", "j"],
            "c2": [2.5, 3.0, 4.0, 5.2, 6.0, 7.0, 8.0, 9.0, 0.0, 4.0],
            "c3": ["f", "g", "h", "i", "j", "a", "b", "c", "d", "e"],
        }
    )


@pytest.mark.parametrize(argnames="sklearndf_cls", argvalues=TRANSFORMERS_TO_TEST)
def test_wrapped_constructor(sklearndf_cls: Type[TransformerDF]) -> None:
    transformer_df: TransformerDF = sklearndf_cls()

    if isinstance(transformer_df, RegressorDF):
        assert is_regressor(transformer_df)
        assert not is_classifier(transformer_df)
    elif isinstance(transformer_df, ClassifierDF):
        assert is_classifier(transformer_df)
        assert not is_regressor(transformer_df)
    elif isinstance(transformer_df, TransformerWrapperDF):
        if isinstance(transformer_df, FeatureAgglomerationDF):
            assert transformer_df._estimator_type == "clusterer"
        else:
            # noinspection PyUnresolvedReferences
            assert transformer_df._estimator_type is None
    else:
        assert getattr(transformer_df, "_estimator_type", None) is None


def test_special_wrapped_constructors() -> None:
    rf = RandomForestClassifierDF()

    with pytest.raises(NotImplementedError):
        OneHotEncoderDF()
    OneHotEncoderDF(sparse=False)

    SelectFromModelDF(estimator=rf)

    SparseCoderDF(dictionary=np.array([]))

    ColumnTransformerDF(transformers=[])

    with pytest.raises(NotImplementedError):
        KBinsDiscretizerDF()
    KBinsDiscretizerDF(encode="onehot-dense")

    RFECVDF(estimator=rf)

    RFEDF(estimator=rf)


@pytest.mark.parametrize(
    argnames="sklearn_cls",
    argvalues=list_classes(
        from_modules=sklearn.preprocessing,
        matching=r".*PowerTransformer|QuantileTransformer|.*Scaler",
    ),
)
def test_fit_transform(
    sklearn_cls: Type[BaseEstimator], test_data: pd.DataFrame
) -> None:
    # we only need the numerical column of the test data
    test_data = test_data.select_dtypes(include=float)

    # get the wrapped counterpart for sklearn:
    wrapper_class = get_sklearndf_wrapper_class(
        to_wrap=sklearn_cls, from_module=sklearndf.transformation
    )

    assert issubclass(wrapper_class, TransformerDF)

    # initialize both kind of transformers
    transformer_native = cast(TransformerMixin, sklearn_cls())
    transformer_df = cast(TransformerDF, wrapper_class())

    # for sklearn >=0.22 - check if not_fitted error is raised properly:
    check_expected_not_fitted_error(estimator=transformer_df)

    # test fit followed by transform

    # noinspection PyUnresolvedReferences
    transformed_native = transformer_native.fit(X=test_data).transform(X=test_data)
    transformed_df = transformer_df.fit(X=test_data).transform(X=test_data)

    assert transformed_df.columns.equals(test_data.columns)
    assert_array_equal(transformed_df.values, transformed_native)

    # test fit transform

    transformed_native = transformer_native.fit_transform(X=test_data)
    transformed_df = transformer_df.fit_transform(X=test_data)

    assert transformed_df.columns.equals(test_data.columns)
    assert_array_equal(transformed_df.values, transformed_native)

    # test inverse transform

    inverse_transformed_df = transformer_df.inverse_transform(X=transformed_df)
    assert_frame_equal(
        inverse_transformed_df, test_data.rename_axis(columns="feature_in")
    )


def test_column_transformer(test_data: pd.DataFrame) -> None:
    numeric_columns: List[str] = test_data.select_dtypes(include=float).columns.tolist()
    assert numeric_columns == ["c0", "c2"]

    feature_names_in_expected = test_data.columns.rename("feature_in")

    for remainder, output_names in [
        ("drop", ["c0", "c2", "c3"]),
        ("passthrough", ["c0", "c2", "c3", "c1"]),
    ]:
        feature_names_out_expected = pd.Index(output_names, name="feature_out")

        # test fit-transform in connection with ColumnTransformer(DF)
        tx_df = StandardScalerDF()
        col_tx_df = ColumnTransformerDF(
            transformers=[
                ("tx", tx_df, numeric_columns),
                ("keep", "passthrough", ["c3"]),
            ],
            remainder=remainder,
        )
        transformed_df = col_tx_df.fit_transform(X=test_data)

        tx_native = StandardScaler()
        col_tx_native = ColumnTransformer(
            transformers=[
                ("tx", tx_native, numeric_columns),
                ("keep", "passthrough", ["c3"]),
            ],
            remainder=remainder,
        )
        transformed_native = col_tx_native.fit_transform(X=test_data)

        assert_frame_equal(
            transformed_df,
            pd.DataFrame(transformed_native, columns=feature_names_out_expected),
        )

        assert col_tx_df.feature_names_in_.equals(feature_names_in_expected)
        assert col_tx_df.feature_names_out_.equals(feature_names_out_expected)
        assert col_tx_df.feature_names_original_.equals(
            pd.Series(feature_names_out_expected, index=feature_names_out_expected)
        )


def test_normalizer_df() -> None:
    x = [[4.0, 1.0, 2.0, 2.0], [1.0, 3.0, 9.0, 3.0], [5.0, 7.0, 5.0, 1.0]]
    test_df = pd.DataFrame(x, columns=pd.Index(["a", "b", "c", "d"], name="feature_in"))

    non_df_normalizer = Normalizer(norm="l2")
    df_normalizer = NormalizerDF(norm="l2")

    transformed_non_df = pd.DataFrame(
        non_df_normalizer.fit_transform(X=x),
        columns=pd.Index(["a", "b", "c", "d"], name="feature_out"),
    )

    # test fit_trannsform

    transformed_df = df_normalizer.fit_transform(X=test_df)
    assert_frame_equal(transformed_df, transformed_non_df)

    # test transform

    transformed_df = df_normalizer.transform(X=test_df)
    assert_frame_equal(transformed_df, transformed_non_df)

    # test inverse transform

    with pytest.raises(
        NotImplementedError,
        match=r"^NormalizerDF does not implement method inverse_transform\(\)$",
    ):
        df_normalizer.inverse_transform(X=transformed_df)


def test_simple_imputer_df() -> None:
    x = np.array(
        [[4.0, 1.0, 2.0, np.nan], [1.0, np.nan, 9.0, 3.0], [np.nan, np.nan, 5.0, 1.0]]
    )
    x_df = pd.DataFrame(x, columns=pd.Index(["a", "b", "c", "d"], name="feature_in"))

    imputer_native = SimpleImputer(add_indicator=True)
    imputer_df = SimpleImputerDF(add_indicator=True)

    transformed_native = imputer_native.fit_transform(X=x)
    transformed_df_expected = pd.DataFrame(
        transformed_native,
        columns=pd.Index(
            ["a", "b", "c", "d", "a__missing", "b__missing", "d__missing"],
            name="feature_out",
        ),
    )

    # test fit and transform

    assert_frame_equal(
        imputer_df.fit(X=x_df).transform(X=x_df), transformed_df_expected
    )

    # test fit_trannsform

    transformed_df = imputer_df.fit_transform(X=x_df)
    assert_frame_equal(transformed_df, transformed_df_expected)


@pytest.fixture
def df_outlier() -> pd.DataFrame:
    return pd.DataFrame(
        data={
            "c0": [0, 1, 2, 3, 4],
            "c1": [-1, 0, 0, 0, 1],
            "c2": [-10, 0, 1, 2, 3],
            "c3": [0, 1, 2, 3, 10],
        }
    )


def test_outlier_remover(df_outlier: pd.DataFrame) -> None:
    outlier_remover = OutlierRemoverDF(iqr_multiple=2)
    df_transformed = outlier_remover.fit_transform(df_outlier)
    df_transformed_expected = pd.DataFrame(
        data={
            "c0": [0, 1, 2, 3, 4],
            "c1": [np.nan, 0, 0, 0, np.nan],
            "c2": [np.nan, 0, 1, 2, 3],
            "c3": [0, 1, 2, 3, np.nan],
        }
    )
    assert_frame_equal(df_transformed, df_transformed_expected)


def test_one_hot_encoding() -> None:
    test_data_categorical = pd.DataFrame(
        data=[
            ["yes", "red", "child"],
            ["yes", "blue", "father"],
            ["no", "green", "mother"],
        ],
        columns=["a", "b", "c"],
    )

    assert_frame_equal(
        OneHotEncoderDF(drop=None, sparse=False).fit_transform(test_data_categorical),
        pd.DataFrame(
            {
                "a_no": [0.0, 0.0, 1.0],
                "a_yes": [1.0, 1.0, 0.0],
                "b_blue": [0.0, 1.0, 0.0],
                "b_green": [0.0, 0.0, 1.0],
                "b_red": [1.0, 0.0, 0.0],
                "c_child": [1.0, 0.0, 0.0],
                "c_father": [0.0, 1.0, 0.0],
                "c_mother": [0.0, 0.0, 1.0],
            }
        ).rename_axis(columns="feature_out"),
    )

    if check_sklearn_version(minimum="0.23"):
        assert_frame_equal(
            OneHotEncoderDF(drop="if_binary", sparse=False).fit_transform(
                test_data_categorical
            ),
            pd.DataFrame(
                {
                    "a_yes": [1.0, 1.0, 0.0],
                    "b_blue": [0.0, 1.0, 0.0],
                    "b_green": [0.0, 0.0, 1.0],
                    "b_red": [1.0, 0.0, 0.0],
                    "c_child": [1.0, 0.0, 0.0],
                    "c_father": [0.0, 1.0, 0.0],
                    "c_mother": [0.0, 0.0, 1.0],
                }
            ).rename_axis(columns="feature_out"),
        )

    assert_frame_equal(
        OneHotEncoderDF(drop="first", sparse=False).fit_transform(
            test_data_categorical
        ),
        pd.DataFrame(
            {
                "a_yes": [1.0, 1.0, 0.0],
                "b_green": [0.0, 0.0, 1.0],
                "b_red": [1.0, 0.0, 0.0],
                "c_father": [0.0, 1.0, 0.0],
                "c_mother": [0.0, 0.0, 1.0],
            }
        ).rename_axis(columns="feature_out"),
    )<|MERGE_RESOLUTION|>--- conflicted
+++ resolved
@@ -6,11 +6,7 @@
 import sklearn
 from numpy.testing import assert_array_equal
 from pandas.testing import assert_frame_equal
-<<<<<<< HEAD
-from sklearn.base import BaseEstimator, is_classifier, is_regressor
-=======
-from sklearn.base import BaseEstimator, TransformerMixin
->>>>>>> 2f7acd5b
+from sklearn.base import BaseEstimator, TransformerMixin, is_classifier, is_regressor
 from sklearn.compose import ColumnTransformer
 from sklearn.impute import SimpleImputer
 from sklearn.preprocessing import Normalizer, StandardScaler
@@ -22,11 +18,7 @@
     get_sklearndf_wrapper_class,
     list_classes,
 )
-<<<<<<< HEAD
 from sklearndf import ClassifierDF, RegressorDF, TransformerDF
-=======
-from sklearndf import TransformerDF
->>>>>>> 2f7acd5b
 from sklearndf.classification import RandomForestClassifierDF
 from sklearndf.transformation import (
     RFECVDF,
@@ -42,10 +34,7 @@
     StandardScalerDF,
 )
 from sklearndf.transformation.extra import OutlierRemoverDF
-<<<<<<< HEAD
 from sklearndf.wrapper import TransformerWrapperDF
-=======
->>>>>>> 2f7acd5b
 
 TRANSFORMERS_TO_TEST = list_classes(
     from_modules=sklearndf.transformation,
