--- conflicted
+++ resolved
@@ -14,16 +14,7 @@
 import numpy.typing as npt
 import pandas as pd
 import pytest
-<<<<<<< HEAD
-from numpy.testing import (
-    assert_array_equal,
-    assert_no_warnings,
-    assert_raises,
-    assert_raises_regex,
-)
-=======
 from numpy.testing import assert_array_equal, assert_no_warnings
->>>>>>> 1b14648d
 from sklearn import clone
 from sklearn.base import BaseEstimator, TransformerMixin, is_classifier, is_regressor
 from sklearn.feature_selection import f_classif
@@ -228,7 +219,6 @@
 
     # Check that we can't instantiate pipelines with objects without fit
     # method
-<<<<<<< HEAD
     if __sklearn_version__ < __sklearn_1_1__:
         with pytest.raises(
             TypeError,
@@ -243,22 +233,11 @@
         with pytest.raises(
             ValueError,
             match=(
-                'expected final step "clf" to contain a EstimatorDF, '
+                "expected final step 'clf' to be an EstimatorDF or passthrough, "
                 "but found an instance of NoFit"
             ),
         ):
             PipelineDF([("clf", NoFit())])
-=======
-    with pytest.raises(
-        TypeError,
-        match=(
-            "Last step of Pipeline should implement fit "
-            "or be the string 'passthrough'"
-            ".*NoFit.*"
-        ),
-    ):
-        PipelineDF([("clf", NoFit())])
->>>>>>> 1b14648d
 
     # Smoke test with only an estimator
     clf = NoTransformerDF()
@@ -329,30 +308,15 @@
     """Test pipeline raises set params error message for nested models."""
     pipe = PipelineDF([("cls", LinearRegressionDF())])
 
-<<<<<<< HEAD
-    assert_raises_regex(
+    with pytest.raises(
         ValueError,
-        r"Invalid parameter (fake|'fake') for estimator Pipeline",
-        pipe.set_params,
-        fake="nope",
-    )
-
-    # nested model check
-    assert_raises_regex(
-        ValueError,
-        r"Invalid parameter (fake|'fake') for estimator Pipeline",
-        pipe.set_params,
-        fake__estimator="nope",
-    )
-=======
-    with pytest.raises(
-        ValueError, match=r"Invalid parameter fake for estimator Pipeline"
+        match=r"Invalid parameter (fake|'fake') for estimator Pipeline",
     ):
         pipe.set_params(fake="nope")
 
     # nested model check
     with pytest.raises(
-        ValueError, match=r"Invalid parameter fake for estimator Pipeline"
+        ValueError,
+        match=r"Invalid parameter (fake|'fake') for estimator Pipeline",
     ):
-        pipe.set_params(fake__estimator="nope")
->>>>>>> 1b14648d
+        pipe.set_params(fake__estimator="nope")