--- conflicted
+++ resolved
@@ -21,26 +21,14 @@
     - gamma-pytools {{ environ.get('FACET_V_GAMMA_PYTOOLS') }}
     - packaging>=20
   run:
-<<<<<<< HEAD
-    - boruta_py{{ environ.get('FACET_V_BORUTA') }}
-    - gamma-pytools{{ environ.get('FACET_V_GAMMA_PYTOOLS') }}
-    - numpy{{ environ.get('FACET_V_NUMPY') }}
-    - packaging{{ environ.get('FACET_V_PACKAGING') }}
-    - pandas{{ environ.get('FACET_V_PANDAS') }}
-    - python{{ environ.get('FACET_V_PYTHON') }}
-    - scikit-learn{{ environ.get('FACET_V_SCIKIT_LEARN') }}
-    - scipy{{ environ.get('FACET_V_SCIPY') }}
-=======
     - boruta_py     {{ environ.get('FACET_V_BORUTA') }}
     - gamma-pytools {{ environ.get('FACET_V_GAMMA_PYTOOLS') }}
-    - lightgbm      {{ environ.get('FACET_V_LIGHTGBM') }}
     - numpy         {{ environ.get('FACET_V_NUMPY') }}
     - packaging     {{ environ.get('FACET_V_PACKAGING') }}
     - pandas        {{ environ.get('FACET_V_PANDAS') }}
     - python        {{ environ.get('FACET_V_PYTHON') }}
     - scikit-learn  {{ environ.get('FACET_V_SCIKIT_LEARN') }}
     - scipy         {{ environ.get('FACET_V_SCIPY') }}
->>>>>>> 5414da6f
 test:
   imports:
     - sklearndf
@@ -53,14 +41,11 @@
     - sklearndf.transformation.extra
   requires:
     - pytest=5.2.*
-<<<<<<< HEAD
     - lightgbm {{ environ.get('FACET_V_LIGHTGBM') }}
-=======
     # additional requirements of gamma-pytools
     - joblib          {{ environ.get('FACET_V_JOBLIB') }}
     - matplotlib-base {{ environ.get('FACET_V_MATPLOTLIB') }}
     - typing_inspect  {{ environ.get('FACET_V_TYPING_INSPECT') }}
->>>>>>> 5414da6f
   commands:
     - conda list
     - python -c 'import sklearndf;
