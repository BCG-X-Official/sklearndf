--- conflicted
+++ resolved
@@ -2419,11 +2419,7 @@
     "raw_mimetype": "text/restructuredtext"
    },
    "source": [
-<<<<<<< HEAD
-    "`sklearndf` allows us to trace outgoing features back to the original features from which they were derived, using the `~sklearndf.TransformerDF.feature_names_original_` property. This is useful here as we want to know which features to eliminate before putting them into the pipeline.\n",
-=======
     "`sklearndf` allows us to trace outgoing features back to the original features from which they were derived, using the `sklearndf.TransformerDF.features_original_` property. This is useful here as we want to know which features to eliminate before putting them into the pipeline.\n",
->>>>>>> c322f214
     "\n",
     "In our example, feature `BsmtQual_Ex` is a derivative of feature `BsmtQual`, obtained through one-hot encoding: "
    ]
