trigger:
  - 1.1.x
  - dev/*
  - release/*

pr:
  - 1.1.x
  - dev/*
  - release/*

# set the build name
name: $[ variables['branchName'] ]

# run tests and full conda/tox build matrix every night at 3am
schedules:
- cron: "0 3 * * 1-5"
  displayName: Nightly full build
  branches:
    include:
<<<<<<< HEAD
    - 1.1.x
=======
    - 1.2.x
>>>>>>> ce8e1832

resources:
  repositories:
    - repository: pytools
      type: github
      endpoint: BCG-Gamma
      name: BCG-Gamma/pytools
<<<<<<< HEAD
      ref: 1.1.x # todo - update to stable release
=======
      ref: develop
>>>>>>> ce8e1832

variables:
  ${{ if not(startsWith(variables['Build.SourceBranch'], 'refs/pull/')) }}:
    branchName: $[ replace(variables['Build.SourceBranch'], 'refs/heads/', '') ]
  ${{ if startsWith(variables['Build.SourceBranch'], 'refs/pull/') }}:
    branchName: $[ replace(variables['System.PullRequest.SourceBranch'], 'refs/heads/', '') ]
  source_is_release_branch: $[ startsWith(variables['branchName'], 'release') ]
  source_is_develop_branch: $[ or(startsWith(variables['branchName'], 'develop'), startsWith(variables['branchName'], 'dev/')) ]
  is_scheduled: $[ eq(variables['Build.Reason'], 'Schedule') ]

stages:
  # check code quality first to fail fast (isort, flake8, black)
  - stage: code_quality_checks
    displayName: 'Code quality'
    jobs:
      - job:
        displayName: 'isort'
        steps:
          - task: UsePythonVersion@0
            inputs:
              versionSpec: '3.7.*'
            displayName: 'use Python 3.7'
          - script: |
              python -m pip install isort==5.5.4
              python -m isort --check --diff .
            displayName: 'isort'
      - job:
        displayName: 'black'
        steps:
          - task: UsePythonVersion@0
            inputs:
              versionSpec: '3.7.*'
            displayName: 'use Python 3.7'
          - script: |
              python -m pip install black==20.8b1
              python -m black --check .
            displayName: 'black'
      - job:
        displayName: 'flake8'
        steps:
          - task: UsePythonVersion@0
            inputs:
              versionSpec: '3.7.*'
            displayName: 'use Python 3.7'
          - script: |
              python -m pip install flake8==3.9.0 flake8-comprehensions flake8-import-order
              python -m flake8 --config tox.ini -v .
            displayName: 'Run flake8'

  # detect whether the build config (pyproject.toml) was changed -> then we must run a build test
  - stage: detect_build_config_changes
    displayName: 'Pyproject.toml build config'

    jobs:

      - job: checkout_and_diff
        displayName: 'detect changes'
        steps:
          - checkout: self

          - task: Bash@3
            name: diff
            inputs:
              targetType: 'inline'
              script: |
                cd $(System.DefaultWorkingDirectory)
                files_changed=$(git diff $(Build.SourceVersion)^! --name-only)
                n_files_changed=$(git diff $(Build.SourceVersion)^! --name-only | grep -i -E 'meta.yaml|pyproject.toml|azure-pipelines.yml|tox.ini'  | wc -l | xargs)
                if [ ${n_files_changed} -gt 0 ]
                then
                build_changed=1
                echo "build config has been changed"
                else
                build_changed=0
                echo "build config is unchanged";
                fi
                echo "##vso[task.setvariable variable=conda_build_config_changed;isOutput=true]$build_changed"


  - stage:
    displayName: 'Unit tests'
    dependsOn: 'detect_build_config_changes'
    variables:
      conda_build_config_changed: $[ stageDependencies.detect_build_config_changes.checkout_and_diff.outputs['diff.conda_build_config_changed'] ]

    jobs:
    - job:
      displayName: 'pytest @ develop environment'
      condition: ne(variables.source_is_release_branch, 'True')

      pool:
          vmImage: 'ubuntu-latest'

      steps:
        - task: UsePythonVersion@0
          inputs:
            versionSpec: '3.7.*'
          displayName: 'use Python 3.7'

        - checkout: self
        - checkout: pytools

        - script: dir $(Build.SourcesDirectory)

        - task: Bash@3
          inputs:
            targetType: 'inline'
            script: |
              set -e
              eval "$(conda shell.bash hook)"
              cd $(System.DefaultWorkingDirectory)/sklearndf/
              export PYTHONPATH=$(System.DefaultWorkingDirectory)/sklearndf/src/
              export RUN_PACKAGE_VERSION_TEST=sklearndf
              ENV_YML=$(Agent.TempDirectory)/environment-stripped.yml
              grep -vE 'gamma-pytools' environment.yml > "$ENV_YML"
              conda env create -f "$ENV_YML"
              conda activate sklearndf-develop
              pip install flit
              cd $(System.DefaultWorkingDirectory)/pytools/
              flit install -s
              cd $(System.DefaultWorkingDirectory)/sklearndf/
              pytest \
                 --cov sklearndf \
                 --cov-config "tox.ini" \
                 --cov-report=xml:coverage.xml --cov-report=html:htmlcov \
                 --junitxml pytest.xml \
                 . -s
          displayName: 'pytest'

        - task: PublishTestResults@2
          condition: succeededOrFailed()
          inputs:
            testResultsFiles: '$(System.DefaultWorkingDirectory)/sklearndf/*.xml'
            searchFolder: '$(System.DefaultWorkingDirectory)/sklearndf/'
            testRunTitle: 'Publish test results'

        - task: PublishCodeCoverageResults@1
          inputs:
            codeCoverageTool: Cobertura
            summaryFileLocation: '$(System.DefaultWorkingDirectory)/sklearndf/coverage.xml'
            reportDirectory: '$(System.DefaultWorkingDirectory)/sklearndf/htmlcov'

  # conda env & tox build test
  # testing matrix of python & sklearn versions
  # - for release branch: 3 build tests
  # - otherwise: 1 build test
  - stage: conda_tox_build
    displayName: 'Conda/tox build & test'
    dependsOn: 'detect_build_config_changes'
    variables:
      conda_build_config_changed: $[ stageDependencies.detect_build_config_changes.checkout_and_diff.outputs['diff.conda_build_config_changed'] ]

    jobs:
    - job:
      displayName: 'single'
      condition: >
        and(
        ne(variables.source_is_release_branch, 'True'),
        ne(variables.source_is_develop_branch, 'True'),
        ne(variables.is_scheduled, 'True'),
        ne(stageDependencies.detect_build_config_changes.checkout_and_diff.outputs['diff.conda_build_config_changed'], '0')
        )

      pool:
          vmImage: 'ubuntu-latest'
      strategy:
        matrix:
          maximum_dependencies_conda:
            FACET_V_PYTHON_BUILD: '=3.8.*'
            BUILD_SYSTEM: 'conda'
            PKG_DEPENDENCIES: 'max'
          maximum_dependencies_tox:
            FACET_V_PYTHON_BUILD: '=3.8.*'
            BUILD_SYSTEM: 'tox'
            PKG_DEPENDENCIES: 'max'

      steps:
        - task: UsePythonVersion@0
          inputs:
            versionSpec: '$(FACET_V_PYTHON_BUILD)'
          displayName: 'Use Python $(FACET_V_PYTHON_BUILD)'

        - checkout: self
        - checkout: pytools

        - script: dir $(Build.SourcesDirectory)

        - script: |
            conda install -y conda-build toml=0.10.* flit=3.0.*
          displayName: 'Install conda-build, flit, toml'
          condition: eq(variables['BUILD_SYSTEM'], 'conda')

        - script: |
            python -m pip install "toml==0.10.*"
            python -m pip install "flit==3.0.*"
            flit --version
            python -m pip install "tox==3.20.*"
            tox --version
          displayName: 'Install tox, flit & toml'
          condition: eq(variables['BUILD_SYSTEM'], 'tox')

        - task: Bash@3
          inputs:
            targetType: 'inline'
            script: |
              if [ "$BUILD_SYSTEM" = "conda" ] ; then eval "$(conda shell.bash hook)" ; fi
              export RUN_PACKAGE_VERSION_TEST=sklearndf
              cd $(Build.SourcesDirectory)/pytools
              ./make.py pytools $(BUILD_SYSTEM) $(PKG_DEPENDENCIES)
              cd $(Build.SourcesDirectory)/sklearndf
              ./make.py sklearndf $(BUILD_SYSTEM) $(PKG_DEPENDENCIES)
          displayName: "build & test conda/pip packages"

        - task: CopyFiles@2
          inputs:
            sourceFolder: $(System.DefaultWorkingDirectory)/sklearndf/dist
            targetFolder: $(Build.ArtifactStagingDirectory)

        - task: PublishBuildArtifacts@1
          inputs:
            pathtoPublish: $(Build.ArtifactStagingDirectory)
            artifactName: $(BUILD_SYSTEM)_$(PKG_DEPENDENCIES)
            publishLocation: Container

    - job:
      displayName: 'matrix'
      condition: >
        or(
        eq(variables.source_is_develop_branch, 'True'),
        eq(variables.source_is_release_branch, 'True'),
        eq(variables.is_scheduled, 'True')
        )

      pool:
        vmImage: 'ubuntu-latest'
      strategy:
        matrix:
          default_dependencies_conda:
            FACET_V_PYTHON_BUILD: '=3.7.*'
            BUILD_SYSTEM: 'conda'
            PKG_DEPENDENCIES: 'default'
          minimum_dependencies_conda:
            FACET_V_PYTHON_BUILD: '=3.6.*'
            BUILD_SYSTEM: 'conda'
            PKG_DEPENDENCIES: 'min'
          maximum_dependencies_conda:
            FACET_V_PYTHON_BUILD: '=3.8.*'
            BUILD_SYSTEM: 'conda'
            PKG_DEPENDENCIES: 'max'
          default_dependencies_tox:
            FACET_V_PYTHON_BUILD: '=3.7.*'
            BUILD_SYSTEM: 'tox'
            PKG_DEPENDENCIES: 'default'
          minimum_dependencies_tox:
            FACET_V_PYTHON_BUILD: '=3.6.*'
            BUILD_SYSTEM: 'tox'
            PKG_DEPENDENCIES: 'min'
          maximum_dependencies_tox:
            FACET_V_PYTHON_BUILD: '=3.8.*'
            BUILD_SYSTEM: 'tox'
            PKG_DEPENDENCIES: 'max'
      steps:
        - task: UsePythonVersion@0
          inputs:
            versionSpec: '$(FACET_V_PYTHON_BUILD)'
          displayName: 'Use Python $(FACET_V_PYTHON_BUILD)'

        - checkout: self
        - checkout: pytools

        - script: dir $(Build.SourcesDirectory)

        - script: |
            conda install -y conda-build toml=0.10.* flit=3.0.*
          displayName: 'Install conda-build, flit, toml'
          condition: eq(variables['BUILD_SYSTEM'], 'conda')

        - script: |
            python -m pip install "toml==0.10.*"
            python -m pip install "flit==3.0.*"
            flit --version
            python -m pip install "tox==3.20.*"
            tox --version
          displayName: 'Install tox, flit & toml'
          condition: eq(variables['BUILD_SYSTEM'], 'tox')

        - task: Bash@3
          inputs:
            targetType: 'inline'
            script: |
              if [ "$BUILD_SYSTEM" = "conda" ] ; then eval "$(conda shell.bash hook)" ; fi
              export RUN_PACKAGE_VERSION_TEST=sklearndf
              cd $(Build.SourcesDirectory)/pytools
              ./make.py pytools $(BUILD_SYSTEM) $(PKG_DEPENDENCIES)
              cd $(Build.SourcesDirectory)/sklearndf
              ./make.py sklearndf $(BUILD_SYSTEM) $(PKG_DEPENDENCIES)
          displayName: "build & test conda/pip packages"

        - task: CopyFiles@2
          inputs:
            sourceFolder: $(System.DefaultWorkingDirectory)/sklearndf/dist
            targetFolder: $(Build.ArtifactStagingDirectory)

        - task: PublishBuildArtifacts@1
          inputs:
            pathtoPublish: $(Build.ArtifactStagingDirectory)
            artifactName: $(BUILD_SYSTEM)_$(PKG_DEPENDENCIES)
            publishLocation: Container

  # apply veracode static code analysis during nightly build
  - stage: veracode_check
    displayName: 'Veracode check'

    jobs:
      - job:
        displayName: 'Veracode check'
        condition: eq(variables['Build.Reason'], 'Schedule')

        steps:
          - task: Bash@3
            inputs:
              targetType: 'inline'
              script: |
                set -e
                eval "$(conda shell.bash hook)"
                cd $(System.DefaultWorkingDirectory)
                mkdir static_scan
                git archive --format=zip --output static_scan/archive.zip HEAD

          - task: Veracode@3
            inputs:
              ConnectionDetailsSelection: 'Endpoint'
              AnalysisService: 'veracode'
              veracodeAppProfile: 'FACET'
              version: '$(Build.BuildID)'
              filepath: '$(System.DefaultWorkingDirectory)/static_scan'
              sandboxName: 'sklearndf'
              createSandBox: false
              createProfile: false
              failTheBuildIfVeracodeScanDidNotInitiate: false
              scanStatusCheckInterval: '60'
              importResults: false
              failBuildOnPolicyFail: false

  - stage: check_release
    displayName: 'Check Release Version'
    dependsOn: conda_tox_build

    jobs:
      - job:
        displayName: 'Check Release'
        condition: >
          or(
          eq(variables.source_is_release_branch, 'True'),
          eq(variables.source_is_develop_branch, 'True')
          )

        steps:
          - task: UsePythonVersion@0
            inputs:
              versionSpec: '3.7.*'
            displayName: 'use Python 3.7'

          - checkout: self
          - checkout: pytools

          - task: Bash@3
            env:
              BRANCH_NAME: $(branchName)
            inputs:
              targetType: inline
              condition: ne(variables.branchName, 'develop')
              script: |
                set -e
                python -m pip install "toml==0.10.*"
                cd $(System.DefaultWorkingDirectory)/pytools
                python <<EOF
                from os import environ
                from make import ToxBuilder

                branch_env = "BRANCH_NAME"
                assert branch_env in environ, f"ENV variable '{branch_env}' with git branch name missing."
                branch = environ[branch_env]
                print(f"Checking package version consistency with branch: {branch}")
                if branch == "develop":
                  exit(0)
                assert (branch.startswith("release/") or branch.startswith("dev/")
                ), "This check should only run on versioned branches – check pipeline."

                branch_version = branch.split("/", maxsplit=1)[1]
                package_version = ToxBuilder("sklearndf", "default").package_version

                assert (
                    package_version == branch_version
                ), f"Package version '{package_version}' does not match '{branch_version}' from branch."

                print("Check passed.")

                EOF

            displayName: "Check version consistency"


  # release on merges into release/*:
  # - add release tag
  # - create GitHub release with changelog
  # - upload conda and pip packages as artifacts to GitHub
  - stage:
    displayName: 'Release'
    dependsOn: check_release
    variables:
    - group: artifact_publication

    jobs:
      - job:
        displayName: 'Release'
        condition: >
          or(
          eq(variables.source_is_release_branch, 'True'),
          eq(variables.source_is_develop_branch, 'True')
          )

        steps:
          - task: UsePythonVersion@0
            inputs:
              versionSpec: '3.7.*'
            displayName: 'use Python 3.7'

          - checkout: self
          - checkout: pytools

          - task: Bash@3
            inputs:
              targetType: inline
              script: |
                set -eux
                echo "Getting version"
                pip install packaging
                cd $(System.DefaultWorkingDirectory)/sklearndf/src
                export PYTHONPATH=$(System.DefaultWorkingDirectory)/pytools/sphinx/base
                version=$(python -c "import make_base; print(make_base.get_package_version())")
                echo "Current version: $version"
                echo "Detecting pre-release ('rc' in version)"
                prerelease=False
                [[ $version == *rc* ]] && prerelease=True && echo "Pre-release identified"
                echo "##vso[task.setvariable variable=current_version]$version"
                echo "##vso[task.setvariable variable=is_prerelease]$prerelease"
            displayName: "Get package version"

          - task: DownloadBuildArtifacts@0
            inputs:
              artifactName: tox_default

          - task: DownloadBuildArtifacts@0
            inputs:
              artifactName: conda_default

          - script: |
              set -eux
              cd $(System.DefaultWorkingDirectory)
              eval "$(conda shell.bash hook)"
              conda install -y anaconda-client
              anaconda login --username "${CONDA_USERNAME}" --password "${CONDA_PASSWORD}"
              anaconda upload --user BCG_Gamma --force $(System.ArtifactsDirectory)/conda_default/conda/noarch/sklearndf-*.tar.bz2
              anaconda logout
              echo "##vso[task.setvariable variable=conda_published]True"
            displayName: 'Publish to Anaconda'

            condition: eq(variables['source_is_release_branch'], 'True')
            env:
              CONDA_PASSWORD: $(anaconda_pw)
              CONDA_USERNAME: $(anaconda_user)

          - script: |
              set -eux
              cd $(System.DefaultWorkingDirectory)/sklearndf
              pip install flit
              flit install -s
              flit publish
              echo "##vso[task.setvariable variable=pypi_published]True"
            displayName: 'Publish to PyPi'
            condition: eq(variables['source_is_release_branch'], 'True')
            env:
              FLIT_PASSWORD: $(pypi_pw)
              FLIT_USERNAME: $(pypi_user)

          - task: GitHubRelease@1
            condition: >
              and(
                eq(variables['source_is_release_branch'], 'True'),
                succeededOrFailed(),
                or(
                  eq(variables['conda_published'], 'True'),
                  eq(variables['pypi_published'], 'True')
                )
              )
            inputs:
              gitHubConnection: github_release
              repositoryName: $(Build.Repository.Name)
              action: create
              target: $(Build.SourceVersion)
              tagSource: userSpecifiedTag
              tag: $(current_version)
              title: sklearndf $(current_version)
              releaseNotesSource: inline
              releaseNotesInline: |
                This is the $(current_version) release of sklearndf.

                You can upgrade your current pip installation via

                    pip install --upgrade sklearndf

                Your conda package can be upgraded by running

                    conda install -c conda-forge -c bcg_gamma sklearndf

              isDraft: false
              isPreRelease: $(is_prerelease)
              assets: |
                $(System.ArtifactsDirectory)/tox_default/tox/sklearndf-*.tar.gz
                $(System.ArtifactsDirectory)/conda_default/conda/noarch/sklearndf-*.tar.bz2

  # render docs and publish to GitHub Pages
  - stage:
    displayName: 'Docs'

    variables:
    - group: github_ssh

    jobs:
    - job:
      displayName: 'Build and publish docs'
      condition: >
        or(
        eq(variables.source_is_release_branch, 'True'),
        eq(variables.source_is_develop_branch, 'True')
        )


      pool:
          vmImage: 'ubuntu-latest'

      steps:
        - task: UsePythonVersion@0
          inputs:
            versionSpec: '3.8.*'
          displayName: 'use Python 3.8'

        - task: InstallSSHKey@0
          inputs:
            knownHostsEntry: $(knownHostsEntry)
            sshPublicKey: $(sshPublicKey_sklearndf)
            sshKeySecureFile: 'deploy_docs_sklearndf'
          displayName: 'Install the deploy SSH key'

        - checkout: self
        - checkout: pytools

        - script: dir $(Build.SourcesDirectory)

        - task: Bash@3
          inputs:
            targetType: 'inline'
            script: |
              set -eux
              cd $(System.DefaultWorkingDirectory)/sklearndf
              git checkout --track origin/github-pages
              mkdir -p docs
              sudo apt-get install tree
              echo "Current docs contents:"
              tree docs
              mkdir $(Build.ArtifactStagingDirectory)/old_docs
              cp -r docs $(Build.ArtifactStagingDirectory)/old_docs
          displayName: 'Save current docs version'

        - task: Bash@3
          inputs:
            targetType: 'inline'
            script: |
              set -eux
              eval "$(conda shell.bash hook)"
              cd $(System.DefaultWorkingDirectory)/sklearndf
              echo "Checking out $(branchName)"
              git checkout $(branchName)
              git status
              conda env create -f environment.yml
              conda activate sklearndf-develop
              pip install flit
              cd $(System.DefaultWorkingDirectory)/pytools
              flit install -s
              cd $(System.DefaultWorkingDirectory)/sklearndf
              python sphinx/make.py html
              echo "Current docs contents:"
              tree docs
          displayName: 'Build new docs version'

        - task: Bash@3
          inputs:
            targetType: 'inline'
            script: |
              set -eux
              eval "$(conda shell.bash hook)"
              cp -r $(Build.ArtifactStagingDirectory)/old_docs/docs .
              echo "Current docs contents:"
              tree docs
              mkdir -p $(System.DefaultWorkingDirectory)/sklearndf/sphinx/build/
              cp -R docs/docs-version $(System.DefaultWorkingDirectory)/sklearndf/sphinx/build/
              echo "Building sphinx docs"
              conda activate sklearndf-develop
              cd $(System.DefaultWorkingDirectory)/sklearndf
              python sphinx/make.py prepare_docs_deployment
              echo "Current docs contents:"
              tree docs
              mkdir $(Build.ArtifactStagingDirectory)/new_docs
              mv docs $(Build.ArtifactStagingDirectory)/new_docs
          displayName: 'Update saved docs'

        - task: Bash@3
          condition: eq(variables['source_is_release_branch'], 'True')
          inputs:
            targetType: 'inline'
            script: |
              set -e
              cd $(System.DefaultWorkingDirectory)/sklearndf
              echo "Adjusting git credentials"
              git config --global user.name "Azure Pipelines"
              git config --global user.email "azuredevops@microsoft.com"
              git config --global url.ssh://git@github.com/.insteadOf https://github.com/
              git checkout github-pages
              cp -r $(Build.ArtifactStagingDirectory)/new_docs/docs .
              git status
              git add docs
              echo "Staged docs HTML build"
              git status
              git commit -m "Publish GitHub Pages [skip ci]"
              echo "Committed to local branch github-pages"
              git push --set-upstream origin github-pages
          displayName: 'Publish docs'<|MERGE_RESOLUTION|>--- conflicted
+++ resolved
@@ -17,11 +17,7 @@
   displayName: Nightly full build
   branches:
     include:
-<<<<<<< HEAD
-    - 1.1.x
-=======
     - 1.2.x
->>>>>>> ce8e1832
 
 resources:
   repositories:
@@ -29,11 +25,7 @@
       type: github
       endpoint: BCG-Gamma
       name: BCG-Gamma/pytools
-<<<<<<< HEAD
-      ref: 1.1.x # todo - update to stable release
-=======
-      ref: develop
->>>>>>> ce8e1832
+      ref: 1.1.x
 
 variables:
   ${{ if not(startsWith(variables['Build.SourceBranch'], 'refs/pull/')) }}:
