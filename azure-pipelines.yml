--- conflicted
+++ resolved
@@ -14,19 +14,11 @@
 
 # run tests and full conda/tox build matrix every night at 3am
 schedules:
-<<<<<<< HEAD
   - cron: "0 3 * * 1-5"
     displayName: Nightly full build
     branches:
       include:
-        - 1.2.x
-=======
-- cron: "0 3 * * 1-5"
-  displayName: Nightly full build
-  branches:
-    include:
-    - 2.0.x
->>>>>>> f608e465
+        - 2.0.x
 
 resources:
   repositories:
