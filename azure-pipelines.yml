--- conflicted
+++ resolved
@@ -87,11 +87,7 @@
               versionSpec: '3.9'
             displayName: 'use Python 3.9'
           - script: |
-<<<<<<< HEAD
-              python -m pip install mypy~=0.981 numpy~=1.22 gamma-pytools~=2.1rc
-=======
-              python -m pip install mypy~=1.2.0 numpy~=1.24 gamma-pytools~=2.0,!=2.0.0
->>>>>>> a06b0210
+              python -m pip install mypy~=1.2.0 numpy~=1.24 gamma-pytools~=2.1rc
               python -m mypy src
             displayName: 'Run mypy'
 
