# RUN TESTS AND FULL CONDA BUILD MATRIX EVERY NIGHT AT 4AM
schedules:
- cron: "0 4 * * *"
  displayName: Nightly full build
  branches:
    include:
    - develop

resources:
  repositories:
    - repository: pytools
      type: github
      endpoint: BCG-Gamma
      name: BCG-Gamma/pytools
      ref: develop # todo - update to stable release

stages:
  - stage: 'detect_conda_changes'
    displayName: 'detect conda changes'

    jobs:
      - job:
        steps:
          - task: Bash@3
            inputs:
              targetType: 'inline'
              script: |
                cd $(System.DefaultWorkingDirectory)
                git diff-index --quiet develop conda-build
                conda_build_config_changed=$?

  - stage:
    displayName: 'simple pytest'
    dependsOn: 'detect_conda_changes'
    condition: >
      and(
      not(
      or(
      contains(variables['Build.SourceBranch'], 'refs/heads/release'),
      eq(variables['Build.SourceBranch'], 'refs/heads/master'),
      eq(variables['Build.Reason'], 'Schedule')
      )
      ),
      eq(variables.conda_build_config_changed, 0)
      )

    jobs:
    - job:
      displayName: 'pytest @ develop environment'

      pool:
          vmImage: 'ubuntu-latest'
      steps:
        - task: UsePythonVersion@0
          inputs:
            versionSpec: '3.7'
          displayName: 'Use Python 3.7'

        - checkout: self
        - checkout: pytools

        - script: dir $(Build.SourcesDirectory)

        - task: Bash@3
          inputs:
            targetType: 'inline'
            script: |
              eval "$(conda shell.bash hook)"
              cd $(System.DefaultWorkingDirectory)/sklearndf/
              export PYTHONPATH=$(System.DefaultWorkingDirectory)/sklearndf/src/
              conda env create -f environment.yml
              conda activate sklearndf-develop
              cd $(System.DefaultWorkingDirectory)/pytools/
              pip install -e .
              cd $(System.DefaultWorkingDirectory)/sklearndf/
              pip install pytest-azurepipelines
              coverage run -m pytest test/test/
              coverage xml
              coverage html
          displayName: 'pytest'

        - task: PublishTestResults@2
          condition: succeededOrFailed()
          inputs:
            testResultsFiles: '$(System.DefaultWorkingDirectory)/sklearndf/*.xml'
            searchFolder: '$(System.DefaultWorkingDirectory)/sklearndf/'
            testRunTitle: 'Publish test results'

        - task: PublishCodeCoverageResults@1
          inputs:
            codeCoverageTool: Cobertura
            summaryFileLocation: '$(System.DefaultWorkingDirectory)/sklearndf/coverage.xml'
            reportDirectory: '$(System.DefaultWorkingDirectory)/sklearndf/htmlcov'

  # CONDA ENV BUILD TEST
  # TESTING MATRIX OF PYTHON & SKLEARN VERSIONS
  # - FOR RELEASE BRANCH: 3 BUILD TESTS
  # - OTHERWISE: 1 BUILD TEST
  - stage:
    displayName: 'conda build & pytest'
    dependsOn: 'detect_conda_changes'

    jobs:
    - job:
      displayName: '(single)'
      condition: >
        and(
        not(
        or(
        contains(variables['Build.SourceBranch'], 'refs/heads/release'),
        eq(variables['Build.SourceBranch'], 'refs/heads/master'),
        eq(variables['Build.Reason'], 'Schedule')
        )
        ),
        ne(variables.conda_build_config_changed, 0)
        )

      pool:
          vmImage: 'ubuntu-latest'
      strategy:
        matrix:
          maximum_dependencies:
            FACET_V_PYTHON_BUILD: '3.7'
            FACET_V_SKLEARN: '>=0.23'
            FACET_V_PANDAS: '>=0.24'
            FACET_V_NUMPY: '=>1.16'
            FACET_V_JOBLIB: '>=0.13'

      steps:
        - task: UsePythonVersion@0
          inputs:
            versionSpec: '$(FACET_V_PYTHON_BUILD)'
          displayName: 'Use Python $(FACET_V_PYTHON_BUILD)'

        - checkout: self
        - checkout: pytools

        - script: dir $(Build.SourcesDirectory)

        - task: Bash@3
          inputs:
            targetType: 'inline'
            script: |
              eval "$(conda shell.bash hook)"

              export PYTHONPATH=$(System.DefaultWorkingDirectory)/sklearndf/src/
              export FACET_V_PYTHON_BUILD=$(FACET_V_PYTHON_BUILD)
              export FACET_V_PANDAS=$(FACET_V_PANDAS)
              export FACET_V_SKLEARN=$(FACET_V_SKLEARN)
              export FACET_V_JOBLIB=$(FACET_V_JOBLIB)
              export FACET_V_NUMPY=$(FACET_V_NUMPY)
<<<<<<< HEAD
=======

              cd $(System.DefaultWorkingDirectory)/sklearndf/
              conda env create -f environment.yml
              conda activate sklearndf-develop

>>>>>>> 1012076e
              conda install -y conda-build

              cd $(System.DefaultWorkingDirectory)/pytools/
              make package

              cd $(System.DefaultWorkingDirectory)/sklearndf/
              make package
<<<<<<< HEAD
          displayName: "build & test conda package"
=======

          displayName: "Build conda package"
>>>>>>> 1012076e

    - job:
      displayName: '(matrix)'
      condition: >
        or(
        contains(variables['Build.SourceBranch'], 'refs/heads/release'),
        eq(variables['Build.SourceBranch'], 'refs/heads/master'),
        eq(variables['Build.Reason'], 'Schedule')
        )

      pool:
        vmImage: 'ubuntu-latest'
      strategy:
        matrix:
          minimum_dependencies:
            FACET_V_PYTHON_BUILD: '3.6'
            FACET_V_NUMPY: '==1.16.*'
            FACET_V_PANDAS: '==0.24.*'
            FACET_V_SKLEARN: '==0.21.*'
<<<<<<< HEAD
            FACET_V_JOBLIB: '==0.13'
            FACET_V_NUMPY: '==1.16'
          maximum dependencies:
=======
            FACET_V_JOBLIB: '==0.13.*'
          Maximum dependencies:
>>>>>>> 1012076e
            FACET_V_PYTHON_BUILD: '3.8'
            FACET_V_NUMPY: '=>1.16'
<<<<<<< HEAD
            FACET_V_JOBLIB: '>=0.13'
          unconstrained dependencies:
=======
            FACET_V_PANDAS: '==1.0.*'
            FACET_V_SKLEARN: '==0.23.*'
            FACET_V_JOBLIB: '>=0.13.*'
          Unconstrained dependencies:
>>>>>>> 1012076e
            FACET_V_PYTHON_BUILD: '>=3.6'
            FACET_V_PANDAS: '=>0.24'
            FACET_V_SKLEARN: '=>0.21'
            FACET_V_JOBLIB: '=>0.13'
            FACET_V_NUMPY: '=>1.16'

      steps:
        - task: UsePythonVersion@0
          inputs:
            versionSpec: '$(FACET_V_PYTHON_BUILD)'
          displayName: 'Use Python $(FACET_V_PYTHON_BUILD)'

        - checkout: self
        - checkout: pytools

        - script: dir $(Build.SourcesDirectory)

        - task: Bash@3
          inputs:
            targetType: 'inline'
            script: |
              eval "$(conda shell.bash hook)"
              export PYTHONPATH=$(System.DefaultWorkingDirectory)/sklearndf/src/
              export FACET_V_PYTHON_BUILD=$(FACET_V_PYTHON_BUILD)
              export FACET_V_PANDAS=$(FACET_V_PANDAS)
              export FACET_V_JOBLIB=$(FACET_V_JOBLIB)
              export FACET_V_NUMPY=$(FACET_V_NUMPY)
<<<<<<< HEAD
=======

              cd $(System.DefaultWorkingDirectory)/sklearndf/
              conda env create -f environment.yml
              conda activate sklearndf-develop

>>>>>>> 1012076e
              conda install -y conda-build

              cd $(System.DefaultWorkingDirectory)/pytools/
              make package

              cd $(System.DefaultWorkingDirectory)/sklearndf/
              make package
<<<<<<< HEAD
          displayName: "build & test conda package"
=======

          displayName: "Build conda package"
>>>>>>> 1012076e
<|MERGE_RESOLUTION|>--- conflicted
+++ resolved
@@ -120,9 +120,9 @@
       strategy:
         matrix:
           maximum_dependencies:
-            FACET_V_PYTHON_BUILD: '3.7'
-            FACET_V_SKLEARN: '>=0.23'
-            FACET_V_PANDAS: '>=0.24'
+            FACET_V_PYTHON_BUILD: '3.8'
+            FACET_V_SKLEARN: '==0.23'
+            FACET_V_PANDAS: '==1.0.*'
             FACET_V_NUMPY: '=>1.16'
             FACET_V_JOBLIB: '>=0.13'
 
@@ -149,14 +149,7 @@
               export FACET_V_SKLEARN=$(FACET_V_SKLEARN)
               export FACET_V_JOBLIB=$(FACET_V_JOBLIB)
               export FACET_V_NUMPY=$(FACET_V_NUMPY)
-<<<<<<< HEAD
-=======
-
-              cd $(System.DefaultWorkingDirectory)/sklearndf/
-              conda env create -f environment.yml
-              conda activate sklearndf-develop
-
->>>>>>> 1012076e
+
               conda install -y conda-build
 
               cd $(System.DefaultWorkingDirectory)/pytools/
@@ -164,12 +157,7 @@
 
               cd $(System.DefaultWorkingDirectory)/sklearndf/
               make package
-<<<<<<< HEAD
           displayName: "build & test conda package"
-=======
-
-          displayName: "Build conda package"
->>>>>>> 1012076e
 
     - job:
       displayName: '(matrix)'
@@ -185,29 +173,18 @@
       strategy:
         matrix:
           minimum_dependencies:
-            FACET_V_PYTHON_BUILD: '3.6'
-            FACET_V_NUMPY: '==1.16.*'
+            FACET_V_PYTHON_BUILD: '3.6.*'
             FACET_V_PANDAS: '==0.24.*'
             FACET_V_SKLEARN: '==0.21.*'
-<<<<<<< HEAD
-            FACET_V_JOBLIB: '==0.13'
-            FACET_V_NUMPY: '==1.16'
+            FACET_V_JOBLIB: '==0.13,*'
+            FACET_V_NUMPY: '==1.16.*'
           maximum dependencies:
-=======
-            FACET_V_JOBLIB: '==0.13.*'
-          Maximum dependencies:
->>>>>>> 1012076e
-            FACET_V_PYTHON_BUILD: '3.8'
+            FACET_V_PYTHON_BUILD: '3.8.*'
+            FACET_V_SKLEARN: '==0.23.*'
+            FACET_V_PANDAS: '==1.0.0.*'
             FACET_V_NUMPY: '=>1.16'
-<<<<<<< HEAD
             FACET_V_JOBLIB: '>=0.13'
           unconstrained dependencies:
-=======
-            FACET_V_PANDAS: '==1.0.*'
-            FACET_V_SKLEARN: '==0.23.*'
-            FACET_V_JOBLIB: '>=0.13.*'
-          Unconstrained dependencies:
->>>>>>> 1012076e
             FACET_V_PYTHON_BUILD: '>=3.6'
             FACET_V_PANDAS: '=>0.24'
             FACET_V_SKLEARN: '=>0.21'
@@ -230,19 +207,13 @@
             targetType: 'inline'
             script: |
               eval "$(conda shell.bash hook)"
+
               export PYTHONPATH=$(System.DefaultWorkingDirectory)/sklearndf/src/
               export FACET_V_PYTHON_BUILD=$(FACET_V_PYTHON_BUILD)
               export FACET_V_PANDAS=$(FACET_V_PANDAS)
               export FACET_V_JOBLIB=$(FACET_V_JOBLIB)
               export FACET_V_NUMPY=$(FACET_V_NUMPY)
-<<<<<<< HEAD
-=======
-
-              cd $(System.DefaultWorkingDirectory)/sklearndf/
-              conda env create -f environment.yml
-              conda activate sklearndf-develop
-
->>>>>>> 1012076e
+
               conda install -y conda-build
 
               cd $(System.DefaultWorkingDirectory)/pytools/
@@ -250,9 +221,5 @@
 
               cd $(System.DefaultWorkingDirectory)/sklearndf/
               make package
-<<<<<<< HEAD
-          displayName: "build & test conda package"
-=======
-
-          displayName: "Build conda package"
->>>>>>> 1012076e
+
+          displayName: "build & test conda package"