--- conflicted
+++ resolved
@@ -24,15 +24,9 @@
   repositories:
     - repository: pytools
       type: github
-<<<<<<< HEAD
-      endpoint: BCG-Gamma
-      name: BCG-Gamma/pytools
-      ref: 2.1.x
-=======
       endpoint: BCG-X-Official
       name: BCG-X-Official/pytools
-      ref: 2.0.x
->>>>>>> 382bb5c8
+      ref: 2.1.x
 
 variables:
   ${{ if not(startsWith(variables['Build.SourceBranch'], 'refs/pull/')) }}:
