trigger:
  - 2.0.x
  - release/*

pr:
  - 2.0.x
  - release/*

pool:
    vmImage: 'Ubuntu-latest'

# set the build name
name: $[ variables['branchName'] ]

# run tests and full conda/tox build matrix every night at 3am
schedules:
- cron: "0 3 * * 1-5"
  displayName: Nightly full build
  branches:
    include:
    - 1.2.x

resources:
  repositories:
    - repository: pytools
      type: github
      endpoint: BCG-Gamma
      name: BCG-Gamma/pytools
      ref: 2.0.x

variables:
  ${{ if not(startsWith(variables['Build.SourceBranch'], 'refs/pull/')) }}:
    branchName: $[ replace(variables['Build.SourceBranch'], 'refs/heads/', '') ]
  ${{ if startsWith(variables['Build.SourceBranch'], 'refs/pull/') }}:
    branchName: $[ replace(variables['System.PullRequest.SourceBranch'], 'refs/heads/', '') ]
  source_is_release_branch: $[ startsWith(variables['branchName'], 'release/') ]
  source_is_develop_branch: $[ startsWith(variables['branchName'], 'dev/') ]
  is_scheduled: $[ eq(variables['Build.Reason'], 'Schedule') ]
  project_name: sklearndf
  project_root: $(project_name)
  package_name: sklearndf
  sshPublicKey: $(sshPublicKey_sklearndf)

stages:
  # check code quality first to fail fast (isort, flake8, black)
  - stage: code_quality_checks
    displayName: 'Code quality'
    jobs:
      - job:
        displayName: 'isort'
        steps:
          - task: UsePythonVersion@0
            inputs:
              versionSpec: '3.8.*'
            displayName: 'use Python 3.8'
          - script: |
              python -m pip install isort==5.5.4
              python -m isort --check --diff .
            displayName: 'Run isort'
      - job:
        displayName: 'black'
        steps:
          - task: UsePythonVersion@0
            inputs:
              versionSpec: '3.8.*'
            displayName: 'use Python 3.8'
          - script: |
              python -m pip install black==22.1
              python -m black --check .
            displayName: 'Run black'
      - job:
        displayName: 'flake8'
        steps:
          - task: UsePythonVersion@0
            inputs:
              versionSpec: '3.8.*'
            displayName: 'use Python 3.8'
          - script: |
              python -m pip install flake8==3.9.0 flake8-comprehensions flake8-import-order
              python -m flake8 --config tox.ini -v .
            displayName: 'Run flake8'
      - job:
        displayName: 'mypy'
        steps:
          - task: UsePythonVersion@0
            inputs:
              versionSpec: '3.8.*'
            displayName: 'use Python 3.8'
          - script: |
<<<<<<< HEAD
              python -m pip install mypy~=0.931 numpy~=1.21 "gamma-pytools>=2dev7,<3a"
=======
              python -m pip install mypy~=0.931 numpy~=1.21 "gamma-pytools>=2.0.dev8,<3a"
>>>>>>> d7887c9a
              python -m mypy src
            displayName: 'Run mypy'

  # detect whether the build config (pyproject.toml) was changed -> then we must run a build test
  - stage: detect_build_config_changes
    displayName: 'Pyproject.toml build config'

    jobs:

      - job: checkout_and_diff
        displayName: 'detect changes'
        steps:
          - checkout: self

          - task: Bash@3
            name: diff
            inputs:
              targetType: 'inline'
              script: |
                echo Repo: $(Build.DefinitionName)
                cd $(System.DefaultWorkingDirectory)
                files_changed=$(git diff $(Build.SourceVersion)^! --name-only)
                echo "Files changed since last commit: ${files_changed}"
                n_files_changed=$(git diff $(Build.SourceVersion)^! --name-only | grep -i -E 'meta\.yaml|pyproject\.toml|azure-pipelines\.yml|tox\.ini|make\.py'  | wc -l | xargs)
                if [ ${n_files_changed} -gt 0 ]
                then
                build_changed=1
                echo "build config has been changed"
                else
                build_changed=0
                echo "build config is unchanged";
                fi
                # set +x to prevent Azure from randomly appending a \' of the ## statement
                set +x
                echo "##vso[task.setvariable variable=conda_build_config_changed;isOutput=true]$build_changed"


  - stage:
    displayName: 'Unit tests'
    dependsOn: 'detect_build_config_changes'
    variables:
      conda_build_config_changed: $[ stageDependencies.detect_build_config_changes.checkout_and_diff.outputs['diff.conda_build_config_changed'] ]

    jobs:
    - job:
      displayName: 'pytest @ develop environment'
      condition: ne(variables.source_is_release_branch, 'True')

      pool:
          vmImage: 'ubuntu-latest'

      steps:
        - task: UsePythonVersion@0
          inputs:
            versionSpec: '3.8.*'
          displayName: 'use Python 3.8'

        - checkout: self

        - script: dir $(Build.SourcesDirectory)

        - task: Bash@3
          inputs:
            targetType: 'inline'
            script: |
              set -eux
              eval "$(conda shell.bash hook)"
              export PYTHONPATH=$(System.DefaultWorkingDirectory)/src/
              export RUN_PACKAGE_VERSION_TEST=$(project_name)
              conda env create
              conda activate $(project_name)-develop
              pytest \
                 --cov $(project_name) \
                 --cov-config "tox.ini" \
                 --cov-report=xml:coverage.xml --cov-report=html:htmlcov \
                 --junitxml pytest.xml \
                 . -s
          displayName: 'pytest'

        - task: PublishTestResults@2
          condition: succeededOrFailed()
          inputs:
            testResultsFiles: '$(System.DefaultWorkingDirectory)/*.xml'
            searchFolder: '$(System.DefaultWorkingDirectory)/'
            testRunTitle: 'Publish test results'

        - task: PublishCodeCoverageResults@1
          inputs:
            codeCoverageTool: Cobertura
            summaryFileLocation: '$(System.DefaultWorkingDirectory)/coverage.xml'
            reportDirectory: '$(System.DefaultWorkingDirectory)/htmlcov'

  # conda env & tox build test
  # testing matrix of python & sklearn versions
  # - for release branch: 9 build tests
  # - otherwise: 3 build tests
  - stage: conda_tox_build
    displayName: 'Conda/tox build & test'
    dependsOn: 'detect_build_config_changes'
    variables:
      conda_build_config_changed: $[ stageDependencies.detect_build_config_changes.checkout_and_diff.outputs['diff.conda_build_config_changed'] ]

    jobs:
    - job:
      displayName: 'essential'
      condition: >
        and(
        ne(variables.source_is_release_branch, 'True'),
        ne(variables.source_is_develop_branch, 'True'),
        ne(variables.is_scheduled, 'True'),
        ne(stageDependencies.detect_build_config_changes.checkout_and_diff.outputs['diff.conda_build_config_changed'], '0')
        )

      pool:
          vmImage: 'ubuntu-latest'
      strategy:
        matrix:
          # We run three tests to cover conda/tox and maximum/minimum.
          # This comprises only one minimum dependencies test for tox,
          # which is usually faster than conda.
          maximum_dependencies_conda:
            FACET_V_PYTHON_BUILD: '=3.9.*'
            BUILD_SYSTEM: 'conda'
            PKG_DEPENDENCIES: 'max'
          minimum_dependencies_tox:
            FACET_V_PYTHON_BUILD: '=3.7.*'
            BUILD_SYSTEM: 'tox'
            PKG_DEPENDENCIES: 'min'
          maximum_dependencies_tox:
            FACET_V_PYTHON_BUILD: '=3.9.*'
            BUILD_SYSTEM: 'tox'
            PKG_DEPENDENCIES: 'max'

      steps:
        - task: UsePythonVersion@0
          inputs:
            versionSpec: '$(FACET_V_PYTHON_BUILD)'
          displayName: 'Use Python $(FACET_V_PYTHON_BUILD)'

        - checkout: pytools
        - checkout: self

        - script: dir $(Build.SourcesDirectory)

        - script: |
            conda install -y -c anaconda conda-build~=3.21 conda-verify toml=0.10.* flit=3.0.* packaging~=20.9
          displayName: 'Install conda-build, flit, toml'
          condition: eq(variables['BUILD_SYSTEM'], 'conda')

        - script: |
            python -m pip install "toml==0.10.*"
            python -m pip install "flit==3.0.*"
            flit --version
            python -m pip install "tox==3.20.*"
            tox --version
          displayName: 'Install tox, flit & toml'
          condition: eq(variables['BUILD_SYSTEM'], 'tox')

        - task: Bash@3
          inputs:
            targetType: 'inline'
            script: |
              set -eux
              if [ "$BUILD_SYSTEM" = "conda" ] ; then eval "$(conda shell.bash hook)" ; fi
              export RUN_PACKAGE_VERSION_TEST=$(project_name)

              cd $(Build.SourcesDirectory)/$(project_root)
              ./make.py $(project_name) $(BUILD_SYSTEM) $(PKG_DEPENDENCIES)
          displayName: "build & test"

        - task: CopyFiles@2
          inputs:
            sourceFolder: $(System.DefaultWorkingDirectory)/$(project_root)/dist
            targetFolder: $(Build.ArtifactStagingDirectory)

        - task: PublishBuildArtifacts@1
          inputs:
            pathtoPublish: $(Build.ArtifactStagingDirectory)
            artifactName: $(BUILD_SYSTEM)_$(PKG_DEPENDENCIES)
            publishLocation: Container

    - job:
      displayName: 'matrix'
      condition: >
        or(
        eq(variables.source_is_develop_branch, 'True'),
        eq(variables.source_is_release_branch, 'True'),
        eq(variables.is_scheduled, 'True')
        )

      pool:
        vmImage: 'ubuntu-latest'
      strategy:
        matrix:
          default_dependencies_conda:
            FACET_V_PYTHON_BUILD: '=3.8.*'
            BUILD_SYSTEM: 'conda'
            PKG_DEPENDENCIES: 'default'
          minimum_dependencies_conda:
            FACET_V_PYTHON_BUILD: '=3.7.*'
            BUILD_SYSTEM: 'conda'
            PKG_DEPENDENCIES: 'min'
          maximum_dependencies_conda:
            FACET_V_PYTHON_BUILD: '=3.9.*'
            BUILD_SYSTEM: 'conda'
            PKG_DEPENDENCIES: 'max'
          default_dependencies_tox:
            FACET_V_PYTHON_BUILD: '=3.8.*'
            BUILD_SYSTEM: 'tox'
            PKG_DEPENDENCIES: 'default'
          minimum_dependencies_tox:
            FACET_V_PYTHON_BUILD: '=3.7.*'
            BUILD_SYSTEM: 'tox'
            PKG_DEPENDENCIES: 'min'
          maximum_dependencies_tox:
            FACET_V_PYTHON_BUILD: '=3.9.*'
            BUILD_SYSTEM: 'tox'
            PKG_DEPENDENCIES: 'max'


      steps:
        - task: UsePythonVersion@0
          inputs:
            versionSpec: '$(FACET_V_PYTHON_BUILD)'
          displayName: 'Use Python $(FACET_V_PYTHON_BUILD)'

        - checkout: pytools
        - checkout: self

        - script: dir $(Build.SourcesDirectory)

        - script: |
            conda install -y -c anaconda conda-build~=3.21 conda-verify toml=0.10.* flit=3.0.* packaging~=20.9
          displayName: 'Install conda-build, flit, toml'
          condition: eq(variables['BUILD_SYSTEM'], 'conda')

        - script: |
            python -m pip install "toml==0.10.*"
            python -m pip install "flit==3.0.*"
            flit --version
            python -m pip install "tox==3.20.*"
            tox --version
          displayName: 'Install tox, flit & toml'
          condition: eq(variables['BUILD_SYSTEM'], 'tox')

        - task: Bash@3
          inputs:
            targetType: 'inline'
            script: |
              set -eux
              if [ "$BUILD_SYSTEM" = "conda" ] ; then eval "$(conda shell.bash hook)" ; fi
              export RUN_PACKAGE_VERSION_TEST=$(project_name)

              cd $(Build.SourcesDirectory)/$(project_root)
              ./make.py $(project_name) $(BUILD_SYSTEM) $(PKG_DEPENDENCIES)
          displayName: "build & test"

        - task: CopyFiles@2
          inputs:
            sourceFolder: $(System.DefaultWorkingDirectory)/$(project_root)/dist
            targetFolder: $(Build.ArtifactStagingDirectory)

        - task: PublishBuildArtifacts@1
          inputs:
            pathtoPublish: $(Build.ArtifactStagingDirectory)
            artifactName: $(BUILD_SYSTEM)_$(PKG_DEPENDENCIES)
            publishLocation: Container

  # apply veracode static code analysis during nightly build
  - stage: veracode_check
    displayName: 'Veracode check'

    jobs:
      - job:
        displayName: 'Veracode check'
        condition: eq(variables['Build.Reason'], 'Schedule')

        steps:
          - task: Bash@3
            inputs:
              targetType: 'inline'
              script: |
                set -eux
                eval "$(conda shell.bash hook)"
                cd $(System.DefaultWorkingDirectory)
                mkdir static_scan
                git archive --format=zip --output static_scan/archive.zip HEAD

          - task: Veracode@3
            inputs:
              ConnectionDetailsSelection: 'Endpoint'
              AnalysisService: 'veracode'
              veracodeAppProfile: 'FACET'
              version: '$(Build.BuildID)'
              filepath: '$(System.DefaultWorkingDirectory)/static_scan'
              sandboxName: '$(project_name)'
              createSandBox: false
              createProfile: false
              failTheBuildIfVeracodeScanDidNotInitiate: false
              scanStatusCheckInterval: '60'
              importResults: false
              failBuildOnPolicyFail: false

  - stage: check_release
    displayName: 'Check Release Version'
    dependsOn: conda_tox_build

    jobs:
      - job:
        displayName: 'Check Release'
        condition: >
          or(
          eq(variables.source_is_release_branch, 'True'),
          eq(variables.source_is_develop_branch, 'True')
          )

        steps:
          - task: UsePythonVersion@0
            inputs:
              versionSpec: '3.8.*'
            displayName: 'use Python 3.8'

          - checkout: pytools
          - checkout: self

          - task: Bash@3
            env:
              BRANCH_NAME: $(branchName)
            inputs:
              targetType: inline
              condition: ne(variables.branchName, 'develop')
              script: |
                set -eux
                python -m pip install toml~=0.10.2 packaging~=20.9
                cd $(System.DefaultWorkingDirectory)/pytools
                python <<EOF
                from os import environ
                from make import ToxBuilder

                branch_env = "BRANCH_NAME"
                assert branch_env in environ, f"ENV variable '{branch_env}' with git branch name missing."
                branch = environ[branch_env]
                print(f"Checking package version consistency with branch: {branch}")
                if branch == "develop":
                  exit(0)
                assert (branch.startswith("release/") or branch.startswith("dev/")
                ), "This check should only run on versioned branches – check pipeline."

                branch_version = branch.split("/", maxsplit=1)[1]
                package_version = ToxBuilder("$(project_name)", "default").package_version

                assert (
                    package_version == branch_version
                ), f"Package version '{package_version}' does not match '{branch_version}' from branch."

                print("Check passed.")

                EOF

            displayName: "Check version consistency"


  # release on merges into release/*:
  # - add release tag
  # - create GitHub release with changelog
  # - upload conda and pip packages as artifacts to GitHub
  - stage:
    displayName: 'Release'
    dependsOn: check_release
    variables:
    - group: artifact_publication

    jobs:
      - job:
        displayName: 'Release'
        condition: >
          or(
          eq(variables.source_is_release_branch, 'True'),
          eq(variables.source_is_develop_branch, 'True')
          )

        steps:
          - task: UsePythonVersion@0
            inputs:
              versionSpec: '3.8.*'
            displayName: 'use Python 3.8'

          - checkout: pytools
          - checkout: self

          - task: Bash@3
            inputs:
              targetType: inline
              script: |
                set -eux
                echo "Getting version"
                pip install packaging~=20.9
                package_path=$(System.DefaultWorkingDirectory)/$(project_root)/src/$(project_name)
                export PYTHONPATH=$(System.DefaultWorkingDirectory)/pytools/sphinx/base
                version=$(python -c "import make_util; print(make_util.get_package_version(package_path='$package_path'))")
                echo "Current version: $version"
                echo "Detecting pre-release ('dev' or 'rc' in version)"
                prerelease=False
                [[ $version == *dev* ]] && prerelease=True && echo "Development release identified"
                [[ $version == *rc* ]] && prerelease=True && echo "Pre-release identified"
                # set +x to prevent Azure from randomly appending a \' of the ## statement
                set +x
                echo "##vso[task.setvariable variable=current_version]$version"
                echo "##vso[task.setvariable variable=is_prerelease]$prerelease"
            displayName: "Get package version"

          - task: DownloadBuildArtifacts@0
            inputs:
              artifactName: tox_default

          - task: DownloadBuildArtifacts@0
            inputs:
              artifactName: conda_default

          - script: |
              set -eux
              cd $(System.DefaultWorkingDirectory)
              eval "$(conda shell.bash hook)"
              conda install -y anaconda-client
              anaconda login --username "${CONDA_USERNAME}" --password "${CONDA_PASSWORD}"
              anaconda upload --user BCG_Gamma --force $(System.ArtifactsDirectory)/conda_default/conda/noarch/$(package_name)-*.tar.bz2
              anaconda logout
              # set +x to prevent Azure from randomly appending a \' of the ## statement
              set +x
              echo "##vso[task.setvariable variable=conda_published]True"
            displayName: 'Publish to Anaconda'

            condition: eq(variables['source_is_release_branch'], 'True')
            env:
              CONDA_PASSWORD: $(anaconda_pw)
              CONDA_USERNAME: $(anaconda_user)

          - script: |
              set -eux
              cd $(System.DefaultWorkingDirectory)/$(project_root)
              pip install flit
              flit install -s
              flit publish
              # set +x to prevent Azure from randomly appending a \' of the ## statement
              set +x
              echo "##vso[task.setvariable variable=pypi_published]True"
            displayName: 'Publish to PyPi'
            condition: eq(variables['source_is_release_branch'], 'True')
            env:
              FLIT_PASSWORD: $(pypi_pw)
              FLIT_USERNAME: $(pypi_user)

          - task: GitHubRelease@1
            condition: >
              and(
                eq(variables['source_is_release_branch'], 'True'),
                succeededOrFailed(),
                or(
                  eq(variables['conda_published'], 'True'),
                  eq(variables['pypi_published'], 'True')
                )
              )
            inputs:
              gitHubConnection: github-release
              repositoryName: $(Build.Repository.Name)
              action: create
              target: $(Build.SourceVersion)
              tagSource: userSpecifiedTag
              tag: $(current_version)
              title: $(project_name) $(current_version)
              releaseNotesSource: inline
              releaseNotesInline: |
                This is the $(current_version) release of $(package_name).

                You can upgrade your current pip installation via

                    pip install --upgrade $(package_name)

                Your conda package can be upgraded by running

                    conda install -c conda-forge -c bcg_gamma $(package_name)

              isDraft: false
              isPrerelease: $(is_prerelease)
              assets: |
                $(System.ArtifactsDirectory)/tox_default/tox/$(package_name)-*.tar.gz
                $(System.ArtifactsDirectory)/conda_default/conda/noarch/$(package_name)-*.tar.bz2

  # render docs and publish to GitHub Pages
  - stage:
    displayName: 'Docs'

    variables:
    - group: github_ssh

    jobs:
    - job:
      displayName: 'Build and publish docs'
      condition: >
        or(
        eq(variables.source_is_release_branch, 'True'),
        eq(variables.source_is_develop_branch, 'True')
        )


      pool:
          vmImage: 'ubuntu-latest'

      steps:
        - task: UsePythonVersion@0
          inputs:
            versionSpec: '3.8.*'
          displayName: 'use Python 3.8'

        - task: InstallSSHKey@0
          inputs:
            knownHostsEntry: $(knownHostsEntry)
            sshPublicKey: $(sshPublicKey)
            sshKeySecureFile: 'deploy_docs_$(project_name)'
          displayName: 'Install the deploy SSH key'

        - checkout: pytools
        - checkout: self

        - script: dir $(Build.SourcesDirectory)

        - task: Bash@3
          inputs:
            targetType: 'inline'
            script: |
              set -eux
              cd $(System.DefaultWorkingDirectory)/$(project_root)
              git checkout --track origin/github-pages
              mkdir -p docs
              sudo apt-get install tree
              echo "Current docs contents:"
              tree docs
              mkdir $(Build.ArtifactStagingDirectory)/old_docs
              cp -r docs $(Build.ArtifactStagingDirectory)/old_docs
          displayName: 'Save current docs version'

        - task: Bash@3
          inputs:
            targetType: 'inline'
            script: |
              set -eux
              eval "$(conda shell.bash hook)"
              cd $(System.DefaultWorkingDirectory)/$(project_root)
              echo "Checking out $(branchName)"
              git checkout $(branchName)
              git status
              export PYTHONPATH=$(System.DefaultWorkingDirectory)/$(project_root)/src/
              conda env create -f environment.yml
              conda activate $(project_name)-develop
              cd $(System.DefaultWorkingDirectory)/$(project_root)/
              python sphinx/make.py html
              echo "Current docs contents:"
              tree docs
          displayName: 'Build new docs version'

        - task: Bash@3
          inputs:
            targetType: 'inline'
            script: |
              set -eux
              eval "$(conda shell.bash hook)"
              cp -r $(Build.ArtifactStagingDirectory)/old_docs/docs .
              echo "Current docs contents:"
              tree docs
              mkdir -p $(System.DefaultWorkingDirectory)/$(project_root)/sphinx/build/
              cp -R docs/docs-version $(System.DefaultWorkingDirectory)/$(project_root)/sphinx/build/
              echo "Building sphinx docs"
              conda activate $(project_name)-develop
              cd $(System.DefaultWorkingDirectory)/$(project_root)
              python sphinx/make.py prepare_docs_deployment
              echo "Current docs contents:"
              tree docs
              mkdir $(Build.ArtifactStagingDirectory)/new_docs
              mv docs $(Build.ArtifactStagingDirectory)/new_docs
          displayName: 'Update saved docs'

        - task: Bash@3
          condition: eq(variables['source_is_release_branch'], 'True')
          inputs:
            targetType: 'inline'
            script: |
              set -eux
              cd $(System.DefaultWorkingDirectory)/$(project_root)
              echo "Adjusting git credentials"
              git config --global user.name "Azure Pipelines"
              git config --global user.email "azuredevops@microsoft.com"
              git config --global url.ssh://git@github.com/.insteadOf https://github.com/
              git checkout github-pages
              cp -r $(Build.ArtifactStagingDirectory)/new_docs/docs .
              git status
              git add docs
              echo "Staged docs HTML build"
              git status
              git commit -m "Publish GitHub Pages [skip ci]"
              echo "Committed to local branch github-pages"
              git push --set-upstream origin github-pages
          displayName: 'Publish docs'<|MERGE_RESOLUTION|>--- conflicted
+++ resolved
@@ -87,11 +87,7 @@
               versionSpec: '3.8.*'
             displayName: 'use Python 3.8'
           - script: |
-<<<<<<< HEAD
-              python -m pip install mypy~=0.931 numpy~=1.21 "gamma-pytools>=2dev7,<3a"
-=======
               python -m pip install mypy~=0.931 numpy~=1.21 "gamma-pytools>=2.0.dev8,<3a"
->>>>>>> d7887c9a
               python -m mypy src
             displayName: 'Run mypy'
 
