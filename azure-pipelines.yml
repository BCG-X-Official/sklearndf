--- conflicted
+++ resolved
@@ -157,21 +157,12 @@
               script: |
                 set -eux
 
-<<<<<<< HEAD
-                # Install micromamba
-                curl -Ls https://micro.mamba.pm/api/micromamba/linux-64/latest | tar -xvj bin/micromamba
-                
-                export MAMBA_ROOT_PREFIX=~/micromamba
-                eval "$(./bin/micromamba shell hook -s posix)"
-
-=======
                 # install micromamba
                 curl -Ls https://micro.mamba.pm/api/micromamba/linux-64/latest | tar -xvj bin/micromamba
                 export MAMBA_ROOT_PREFIX=~/micromamba
                 eval "$(./bin/micromamba shell hook -s posix)"
 
                 # install the develop environment
->>>>>>> 10ed6e59
                 micromamba env create --yes --file environment.yml
                 micromamba activate $(project_name)-develop
 
