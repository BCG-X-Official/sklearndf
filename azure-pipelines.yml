trigger:
  - 2.2.x
  - release/*

pr:
  - 2.2.x
  - release/*

pool:
  vmImage: 'Ubuntu-latest'

# set the build name
name: $[ variables['branchName'] ]

# run tests and full conda/tox build matrix every night at 3am
schedules:
  - cron: "0 3 * * 1-5"
    displayName: Nightly full build
    branches:
      include:
        - 2.1.x

resources:
  repositories:
    - repository: pytools
      type: github
      endpoint: BCG-Gamma
      name: BCG-Gamma/pytools
      ref: 2.0.x

variables:
  ${{ if not(startsWith(variables['Build.SourceBranch'], 'refs/pull/')) }}:
    branchName: $[ replace(variables['Build.SourceBranch'], 'refs/heads/', '') ]
  ${{ if startsWith(variables['Build.SourceBranch'], 'refs/pull/') }}:
    branchName: $[ replace(variables['System.PullRequest.SourceBranch'], 'refs/heads/', '') ]
  source_is_release_branch: $[ startsWith(variables['branchName'], 'release/') ]
  source_is_develop_branch: $[ startsWith(variables['branchName'], 'dev/') ]
  is_scheduled: $[ eq(variables['Build.Reason'], 'Schedule') ]
  project_name: sklearndf
  project_root: $(project_name)
  package_name: sklearndf
  sshPublicKey: $(sshPublicKey_sklearndf)

stages:
  # check code quality first to fail fast (isort, flake8, black)
  - stage: code_quality_checks
    displayName: 'Code quality'
    jobs:
      - job:
        displayName: 'isort'
        steps:
          - task: UsePythonVersion@0
            inputs:
              versionSpec: '3.9'
            displayName: 'use Python 3.9'
          - script: |
              python -m pip install isort~=5.12
              python -m isort --check --diff .
            displayName: 'Run isort'
      - job:
        displayName: 'black'
        steps:
          - task: UsePythonVersion@0
            inputs:
              versionSpec: '3.9'
            displayName: 'use Python 3.9'
          - script: |
              python -m pip install black~=22.8
              python -m black --check .
            displayName: 'Run black'
      - job:
        displayName: 'flake8'
        steps:
          - task: UsePythonVersion@0
            inputs:
              versionSpec: '3.9'
            displayName: 'use Python 3.9'
          - script: |
              python -m pip install flake8~=5.0 flake8-comprehensions~=3.10
              python -m flake8 --config tox.ini -v .
            displayName: 'Run flake8'
      - job:
        displayName: 'mypy'
        steps:
          - task: UsePythonVersion@0
            inputs:
              versionSpec: '3.9'
            displayName: 'use Python 3.9'
          - script: |
              python -m pip install mypy~=0.981 numpy~=1.22 gamma-pytools~=2.1rc
              python -m mypy src
            displayName: 'Run mypy'

  # detect whether the build config (pyproject.toml) was changed -> then we must run a build test
  - stage: detect_build_config_changes
    displayName: 'Pyproject.toml build config'

    jobs:

      - job: checkout_and_diff
        displayName: 'detect changes'
        steps:
          - checkout: self
            fetchDepth: 2

          - task: Bash@3
            name: diff
            inputs:
              targetType: 'inline'
              script: |
                set -eux

                echo Repo: $(Build.DefinitionName)
                cd $(System.DefaultWorkingDirectory)
                files_changed=$(git diff $(Build.SourceVersion)^ --name-only)
                echo "Files changed since last commit: ${files_changed}"
                n_files_changed=$(git diff $(Build.SourceVersion)^ --name-only | grep -i -E 'meta\.yaml|pyproject\.toml|azure-pipelines\.yml|tox\.ini|make\.py'  | wc -l | xargs)
                if [ ${n_files_changed} -gt 0 ]
                then
                build_changed=1
                echo "build config has been changed"
                else
                build_changed=0
                echo "build config is unchanged";
                fi
                # set +x to prevent Azure from randomly appending a \' of the ## statement
                set +x
                echo "##vso[task.setvariable variable=conda_build_config_changed;isOutput=true]$build_changed"

  - stage:
    displayName: 'Unit tests'
    dependsOn: 'detect_build_config_changes'
    variables:
      conda_build_config_changed: $[ stageDependencies.detect_build_config_changes.checkout_and_diff.outputs['diff.conda_build_config_changed'] ]

    jobs:
      - job:
        displayName: 'pytest @ develop environment'
        condition: ne(variables.source_is_release_branch, 'True')

        pool:
          vmImage: 'ubuntu-latest'

        steps:
          - task: UsePythonVersion@0
            inputs:
              versionSpec: '3.9'
            displayName: 'use Python 3.9'

          - checkout: self

          - script: dir $(Build.SourcesDirectory)

          - task: Bash@3
            inputs:
              targetType: 'inline'
              script: |
                set -eux

<<<<<<< HEAD
                conda install -c conda-forge mamba~=1.4.1
                mamba env create
                conda activate $(project_name)-develop
=======
                # install micromamba
                curl -Ls https://micro.mamba.pm/api/micromamba/linux-64/latest | tar -xvj bin/micromamba
                export MAMBA_ROOT_PREFIX=~/micromamba
                eval "$(./bin/micromamba shell hook -s posix)"

                # install the develop environment
                micromamba env create --yes --file environment.yml
                micromamba activate $(project_name)-develop
>>>>>>> ab9c4248

                export PYTHONPATH=$(System.DefaultWorkingDirectory)/src/
                export RUN_PACKAGE_VERSION_TEST=$(project_name)

                pytest \
                   --cov $(project_name) \
                   --cov-config "tox.ini" \
                   --cov-report=xml:coverage.xml --cov-report=html:htmlcov \
                   --junitxml pytest.xml \
                   . -s
            displayName: 'pytest'

          - task: PublishTestResults@2
            condition: succeededOrFailed()
            inputs:
              testResultsFiles: '$(System.DefaultWorkingDirectory)/*.xml'
              searchFolder: '$(System.DefaultWorkingDirectory)/'
              testRunTitle: 'Publish test results'

          - task: PublishCodeCoverageResults@1
            inputs:
              codeCoverageTool: Cobertura
              summaryFileLocation: '$(System.DefaultWorkingDirectory)/coverage.xml'
              reportDirectory: '$(System.DefaultWorkingDirectory)/htmlcov'

  # conda env & tox build test
  # testing matrix of python & sklearn versions
  # - for release branch: 9 build tests
  # - otherwise: 3 build tests
  - stage: conda_tox_build
    displayName: 'Conda/tox build & test'
    dependsOn: 'detect_build_config_changes'
    variables:
      conda_build_config_changed: $[ stageDependencies.detect_build_config_changes.checkout_and_diff.outputs['diff.conda_build_config_changed'] ]

    jobs:
      - job:
        displayName: 'essential'
        condition: >
          and(
          ne(variables.source_is_release_branch, 'True'),
          ne(variables.source_is_develop_branch, 'True'),
          ne(variables.is_scheduled, 'True'),
          ne(stageDependencies.detect_build_config_changes.checkout_and_diff.outputs['diff.conda_build_config_changed'], '0')
          )

        pool:
          vmImage: 'ubuntu-latest'
        strategy:
          matrix:
            # We run three tests to cover conda/tox and maximum/minimum.
            # This comprises only one minimum dependencies test for tox,
            # which is usually faster than conda.
            maximum_dependencies_conda:
              FACET_V_PYTHON_BUILD: '=3.9'
              BUILD_SYSTEM: 'conda'
              PKG_DEPENDENCIES: 'max'
            minimum_dependencies_tox:
              FACET_V_PYTHON_BUILD: '=3.7'
              BUILD_SYSTEM: 'tox'
              PKG_DEPENDENCIES: 'min'
            maximum_dependencies_tox:
              FACET_V_PYTHON_BUILD: '=3.9'
              BUILD_SYSTEM: 'tox'
              PKG_DEPENDENCIES: 'max'

        steps:
          - task: UsePythonVersion@0
            inputs:
              versionSpec: '$(FACET_V_PYTHON_BUILD)'
            displayName: 'Use Python $(FACET_V_PYTHON_BUILD)'

          - checkout: pytools
          - checkout: self

          - script: dir $(Build.SourcesDirectory)

          - script: |
              conda install -y -c anaconda conda-build~=3.21 conda-verify~=3.4 toml~=0.10 flit~=3.6 packaging~=20.9
            displayName: 'Install conda-build, flit, toml'
            condition: eq(variables['BUILD_SYSTEM'], 'conda')

          - script: |
              python -m pip install "toml~=0.10"
              python -m pip install "flit~=3.7"
              flit --version
              python -m pip install "tox~=3.25"
              tox --version
            displayName: 'Install tox, flit & toml'
            condition: eq(variables['BUILD_SYSTEM'], 'tox')

          - task: Bash@3
            inputs:
              targetType: 'inline'
              script: |
                set -eux
                if [ "$BUILD_SYSTEM" = "conda" ] ; then eval "$(conda shell.bash hook)" ; fi
                export RUN_PACKAGE_VERSION_TEST=$(project_name)

                cd $(Build.SourcesDirectory)/$(project_root)
                ./make.py $(project_name) $(BUILD_SYSTEM) $(PKG_DEPENDENCIES)
            displayName: "build & test"

          - task: CopyFiles@2
            inputs:
              sourceFolder: $(System.DefaultWorkingDirectory)/$(project_root)/dist
              targetFolder: $(Build.ArtifactStagingDirectory)

          - task: PublishBuildArtifacts@1
            inputs:
              pathtoPublish: $(Build.ArtifactStagingDirectory)
              artifactName: $(BUILD_SYSTEM)_$(PKG_DEPENDENCIES)
              publishLocation: Container

      - job:
        displayName: 'matrix'
        condition: >
          or(
          eq(variables.source_is_develop_branch, 'True'),
          eq(variables.source_is_release_branch, 'True'),
          eq(variables.is_scheduled, 'True')
          )

        pool:
          vmImage: 'ubuntu-latest'
        strategy:
          matrix:
            default_dependencies_conda:
              FACET_V_PYTHON_BUILD: '=3.8'
              BUILD_SYSTEM: 'conda'
              PKG_DEPENDENCIES: 'default'
            minimum_dependencies_conda:
              FACET_V_PYTHON_BUILD: '=3.7'
              BUILD_SYSTEM: 'conda'
              PKG_DEPENDENCIES: 'min'
            maximum_dependencies_conda:
              FACET_V_PYTHON_BUILD: '=3.9'
              BUILD_SYSTEM: 'conda'
              PKG_DEPENDENCIES: 'max'
            default_dependencies_tox:
              FACET_V_PYTHON_BUILD: '=3.8'
              BUILD_SYSTEM: 'tox'
              PKG_DEPENDENCIES: 'default'
            minimum_dependencies_tox:
              FACET_V_PYTHON_BUILD: '=3.7'
              BUILD_SYSTEM: 'tox'
              PKG_DEPENDENCIES: 'min'
            maximum_dependencies_tox:
              FACET_V_PYTHON_BUILD: '=3.9'
              BUILD_SYSTEM: 'tox'
              PKG_DEPENDENCIES: 'max'


        steps:
          - task: UsePythonVersion@0
            inputs:
              versionSpec: '$(FACET_V_PYTHON_BUILD)'
            displayName: 'Use Python $(FACET_V_PYTHON_BUILD)'

          - checkout: pytools
          - checkout: self

          - script: dir $(Build.SourcesDirectory)

          - script: |
              conda install -y -c anaconda conda-build~=3.21 conda-verify~=3.4 toml~=0.10 flit~=3.6 packaging~=20.9
            displayName: 'Install conda-build, flit, toml'
            condition: eq(variables['BUILD_SYSTEM'], 'conda')

          - script: |
              python -m pip install "toml==0.10.*"
              python -m pip install "flit==3.0.*"
              flit --version
              python -m pip install "tox==3.20.*"
              tox --version
            displayName: 'Install tox, flit & toml'
            condition: eq(variables['BUILD_SYSTEM'], 'tox')

          - task: Bash@3
            inputs:
              targetType: 'inline'
              script: |
                set -eux
                if [ "$BUILD_SYSTEM" = "conda" ] ; then eval "$(conda shell.bash hook)" ; fi
                export RUN_PACKAGE_VERSION_TEST=$(project_name)

                cd $(Build.SourcesDirectory)/$(project_root)
                ./make.py $(project_name) $(BUILD_SYSTEM) $(PKG_DEPENDENCIES)
            displayName: "build & test"

          - task: CopyFiles@2
            inputs:
              sourceFolder: $(System.DefaultWorkingDirectory)/$(project_root)/dist
              targetFolder: $(Build.ArtifactStagingDirectory)

          - task: PublishBuildArtifacts@1
            inputs:
              pathtoPublish: $(Build.ArtifactStagingDirectory)
              artifactName: $(BUILD_SYSTEM)_$(PKG_DEPENDENCIES)
              publishLocation: Container

  # apply veracode static code analysis during nightly build
  - stage: veracode_check
    displayName: 'Veracode check'

    jobs:
      - job:
        displayName: 'Veracode check'
        condition: eq(variables['Build.Reason'], 'Schedule')

        steps:
          - task: Bash@3
            inputs:
              targetType: 'inline'
              script: |
                set -eux
                eval "$(conda shell.bash hook)"
                cd $(System.DefaultWorkingDirectory)
                mkdir static_scan
                git archive --format=zip --output static_scan/archive.zip HEAD

          - task: Veracode@3
            inputs:
              ConnectionDetailsSelection: 'Endpoint'
              AnalysisService: 'veracode'
              veracodeAppProfile: 'FACET'
              version: '$(Build.BuildID)'
              filepath: '$(System.DefaultWorkingDirectory)/static_scan'
              sandboxName: '$(project_name)'
              createSandBox: false
              createProfile: false
              failTheBuildIfVeracodeScanDidNotInitiate: false
              scanStatusCheckInterval: '60'
              importResults: false
              failBuildOnPolicyFail: false

  - stage: check_release
    displayName: 'Check Release Version'
    dependsOn: conda_tox_build

    jobs:
      - job:
        displayName: 'Check Release'
        condition: >
          or(
          eq(variables.source_is_release_branch, 'True'),
          eq(variables.source_is_develop_branch, 'True')
          )

        steps:
          - task: UsePythonVersion@0
            inputs:
              versionSpec: '3.9'
            displayName: 'use Python 3.9'

          - checkout: pytools
          - checkout: self

          - task: Bash@3
            env:
              BRANCH_NAME: $(branchName)
            inputs:
              targetType: inline
              condition: ne(variables.branchName, 'develop')
              script: |
                set -eux
                python -m pip install toml~=0.10.2 packaging~=20.9
                cd $(System.DefaultWorkingDirectory)/pytools
                python <<EOF
                from os import environ
                from make import ToxBuilder

                branch_env = "BRANCH_NAME"
                assert branch_env in environ, f"ENV variable '{branch_env}' with git branch name missing."
                branch = environ[branch_env]
                print(f"Checking package version consistency with branch: {branch}")
                if branch == "develop":
                  exit(0)
                assert (branch.startswith("release/") or branch.startswith("dev/")
                ), "This check should only run on versioned branches – check pipeline."

                branch_version = branch.split("/", maxsplit=1)[1]
                package_version = ToxBuilder("$(project_name)", "default").package_version

                assert (
                    package_version == branch_version
                ), f"Package version '{package_version}' does not match '{branch_version}' from branch."

                print("Check passed.")

                EOF

            displayName: "Check version consistency"


  # release on merges into release/*:
  # - add release tag
  # - create GitHub release with changelog
  # - upload conda and pip packages as artifacts to GitHub
  - stage:
    displayName: 'Release'
    dependsOn: check_release
    variables:
      - group: artifact_publication

    jobs:
      - job:
        displayName: 'Release'
        condition: >
          or(
          eq(variables.source_is_release_branch, 'True'),
          eq(variables.source_is_develop_branch, 'True')
          )

        steps:
          - task: UsePythonVersion@0
            inputs:
              versionSpec: '3.9'
            displayName: 'use Python 3.9'

          - checkout: pytools
          - checkout: self

          - task: Bash@3
            inputs:
              targetType: inline
              script: |
                set -eux
                echo "Getting version"
                pip install packaging~=20.9
                package_path=$(System.DefaultWorkingDirectory)/$(project_root)/src/$(project_name)
                export PYTHONPATH=$(System.DefaultWorkingDirectory)/pytools/sphinx/base
                version=$(python -c "import make_util; print(make_util.get_package_version(package_path='$package_path'))")
                echo "Current version: $version"
                echo "Detecting pre-release ('dev' or 'rc' in version)"
                prerelease=False
                [[ $version == *dev* ]] && prerelease=True && echo "Development release identified"
                [[ $version == *rc* ]] && prerelease=True && echo "Pre-release identified"
                # set +x to prevent Azure from randomly appending a \' of the ## statement
                set +x
                echo "##vso[task.setvariable variable=current_version]$version"
                echo "##vso[task.setvariable variable=is_prerelease]$prerelease"
            displayName: "Get package version"

          - task: DownloadBuildArtifacts@0
            inputs:
              artifactName: tox_default

          - task: DownloadBuildArtifacts@0
            inputs:
              artifactName: conda_default

          - script: |
              set -eux
              cd $(System.DefaultWorkingDirectory)
              eval "$(conda shell.bash hook)"
              conda install -y anaconda-client
              anaconda login --username "${CONDA_USERNAME}" --password "${CONDA_PASSWORD}"
              anaconda upload --user BCG_Gamma --force $(System.ArtifactsDirectory)/conda_default/conda/noarch/$(package_name)-*.tar.bz2
              anaconda logout
              # set +x to prevent Azure from randomly appending a \' of the ## statement
              set +x
              echo "##vso[task.setvariable variable=conda_published]True"
            displayName: 'Publish to Anaconda'

            condition: eq(variables['source_is_release_branch'], 'True')
            env:
              CONDA_PASSWORD: $(anaconda_pw)
              CONDA_USERNAME: $(anaconda_user)

          - script: |
              set -eux
              cd $(System.DefaultWorkingDirectory)/$(project_root)
              pip install flit
              flit install -s
              flit publish
              # set +x to prevent Azure from randomly appending a \' of the ## statement
              set +x
              echo "##vso[task.setvariable variable=pypi_published]True"
            displayName: 'Publish to PyPi'
            condition: eq(variables['source_is_release_branch'], 'True')
            env:
              FLIT_PASSWORD: $(pypi_sklearndf_uploads)
              FLIT_USERNAME: __token__

          - task: GitHubRelease@1
            condition: >
              and(
                eq(variables['source_is_release_branch'], 'True'),
                succeededOrFailed(),
                or(
                  eq(variables['conda_published'], 'True'),
                  eq(variables['pypi_published'], 'True')
                )
              )
            inputs:
              gitHubConnection: github-release
              repositoryName: $(Build.Repository.Name)
              action: create
              target: $(Build.SourceVersion)
              tagSource: userSpecifiedTag
              tag: $(current_version)
              title: $(project_name) $(current_version)
              releaseNotesSource: inline
              releaseNotesInline: |
                This is the $(current_version) release of $(package_name).

                You can upgrade your current pip installation via

                    pip install --upgrade $(package_name)

                Your conda package can be upgraded by running

                    conda install -c conda-forge -c bcg_gamma $(package_name)

              isDraft: false
              isPrerelease: $(is_prerelease)
              assets: |
                $(System.ArtifactsDirectory)/tox_default/tox/$(package_name)-*.tar.gz
                $(System.ArtifactsDirectory)/conda_default/conda/noarch/$(package_name)-*.tar.bz2

  # render docs and publish to GitHub Pages
  - stage:
    displayName: 'Docs'

    variables:
      - group: github_ssh

    jobs:
      - job:
        displayName: 'Build and publish docs'
        condition: >
          or(
            eq(variables.source_is_release_branch, 'True'),
            eq(variables.source_is_develop_branch, 'True'),
            eq(variables['Build.Reason'], 'Manual')
          )

        pool:
          vmImage: 'ubuntu-latest'

        steps:
          - task: UsePythonVersion@0
            inputs:
              versionSpec: '3.9'
            displayName: 'use Python 3.9'

          - task: InstallSSHKey@0
            inputs:
              knownHostsEntry: $(knownHostsEntry)
              sshPublicKey: $(sshPublicKey)
              sshKeySecureFile: 'deploy_docs_$(project_name)'
            displayName: 'Install the deploy SSH key'

          - checkout: self

          - script: dir $(Build.SourcesDirectory)

          - task: Bash@3
            inputs:
              targetType: 'inline'
              script: |
                set -eux

                cd $(System.DefaultWorkingDirectory)
                echo "Checking out github-pages"
                git checkout --track origin/github-pages

                # make sure we have a docs directory
                mkdir -p docs/docs-version

                echo "Current documentation contents:"
                ls docs/docs-version

                # copy the current documentation versions to the staging area
                cp -r docs/docs-version $(Build.ArtifactStagingDirectory)/docs-version.bak

            displayName: 'Retrieve current documentation versions from github-pages'

          - task: Bash@3
            inputs:
              targetType: 'inline'
              script: |
                set -eux

                cd $(System.DefaultWorkingDirectory)
                echo "Checking out $(branchName)"
                git checkout $(branchName)

<<<<<<< HEAD
                conda install -c conda-forge mamba~=1.4.1
                mamba env create
                conda activate $(project_name)-develop
=======
                # install micromamba
                curl -Ls https://micro.mamba.pm/api/micromamba/linux-64/latest | tar -xvj bin/micromamba
                export MAMBA_ROOT_PREFIX=~/micromamba
                eval "$(./bin/micromamba shell hook -s posix)"
                # install the develop environment
                micromamba env create --yes --file environment.yml
                micromamba activate $(project_name)-develop
>>>>>>> ab9c4248

                export PYTHONPATH=$(System.DefaultWorkingDirectory)/src/

                python sphinx/make.py html

            displayName: 'Build latest documentation'

          - task: Bash@3
            inputs:
              targetType: 'inline'
              script: |
                set -eux
                eval "$(./bin/micromamba shell hook -s posix)"

                # install the tree utility
                sudo apt-get install tree

                cd $(System.DefaultWorkingDirectory)

                echo "Restoring previous documentation to the docs directory"
                mkdir -p docs
                mv $(Build.ArtifactStagingDirectory)/docs-version.bak docs/docs-version
                ls docs/docs-version

                mkdir -p $(System.DefaultWorkingDirectory)/sphinx/build/

                micromamba activate $(project_name)-develop
                python sphinx/make.py prepare_docs_deployment

                echo "Current docs contents:"
                tree docs
                mv docs $(Build.ArtifactStagingDirectory)/docs
            displayName: 'Merge previous and latest docs'

          - task: ArchiveFiles@2
            inputs:
              rootFolderOrFile: $(Build.ArtifactStagingDirectory)/docs
              includeRootFolder: false
              archiveType: 'zip' # Options: zip, 7z, tar, wim
              archiveFile: $(Build.ArtifactStagingDirectory)/docs.zip
              replaceExistingArchive: true
              verbose: false
              quiet: false

          - task: PublishBuildArtifacts@1
            inputs:
              pathtoPublish: $(Build.ArtifactStagingDirectory)/docs.zip
              artifactName: $(project_name)_docs
              publishLocation: Container

            displayName: 'Publish docs artifact'

          - task: Bash@3
            condition: eq(variables['source_is_release_branch'], 'True')
            inputs:
              targetType: 'inline'
              script: |
                set -eux
                cd $(System.DefaultWorkingDirectory)

                echo "Adjusting git credentials"
                git config --global user.name "Azure Pipelines"
                git config --global user.email "azuredevops@microsoft.com"
                git config --global url.ssh://git@github.com/.insteadOf https://github.com/
                git checkout github-pages

                rm -rf docs
                mv $(Build.ArtifactStagingDirectory)/docs .
                git add docs

                git status
                git commit -m "Publish GitHub Pages [skip ci]"

                git push --set-upstream origin github-pages

            displayName: 'Publish docs to branch github-pages'<|MERGE_RESOLUTION|>--- conflicted
+++ resolved
@@ -157,11 +157,6 @@
               script: |
                 set -eux
 
-<<<<<<< HEAD
-                conda install -c conda-forge mamba~=1.4.1
-                mamba env create
-                conda activate $(project_name)-develop
-=======
                 # install micromamba
                 curl -Ls https://micro.mamba.pm/api/micromamba/linux-64/latest | tar -xvj bin/micromamba
                 export MAMBA_ROOT_PREFIX=~/micromamba
@@ -170,7 +165,6 @@
                 # install the develop environment
                 micromamba env create --yes --file environment.yml
                 micromamba activate $(project_name)-develop
->>>>>>> ab9c4248
 
                 export PYTHONPATH=$(System.DefaultWorkingDirectory)/src/
                 export RUN_PACKAGE_VERSION_TEST=$(project_name)
@@ -660,11 +654,6 @@
                 echo "Checking out $(branchName)"
                 git checkout $(branchName)
 
-<<<<<<< HEAD
-                conda install -c conda-forge mamba~=1.4.1
-                mamba env create
-                conda activate $(project_name)-develop
-=======
                 # install micromamba
                 curl -Ls https://micro.mamba.pm/api/micromamba/linux-64/latest | tar -xvj bin/micromamba
                 export MAMBA_ROOT_PREFIX=~/micromamba
@@ -672,7 +661,6 @@
                 # install the develop environment
                 micromamba env create --yes --file environment.yml
                 micromamba activate $(project_name)-develop
->>>>>>> ab9c4248
 
                 export PYTHONPATH=$(System.DefaultWorkingDirectory)/src/
 
